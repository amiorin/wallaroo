--- conflicted
+++ resolved
@@ -64,18 +64,11 @@
             o_addr(0),
             o_addr(1))
 
-<<<<<<< HEAD
-      // let sink = Reporter(out_socket)
-=======
-//
-
 //      let metrics = Metrics
 
       //let timers = Timers
       //let mc_flush = Timer(FlushMetrics(metrics), 0, 1_000_000_000)
       //timers(consume mc_flush)
-
->>>>>>> 0922c694
 
       let symbol_actors: Map[String, NBBOData] trn = recover trn Map[String, NBBOData] end
       for i in legal_symbols().values() do
