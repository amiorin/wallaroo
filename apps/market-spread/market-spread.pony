"""
Market Spread App

Setting up a market spread run (in order):
1) reports sink (if not using Monitoring Hub):
nc -l 127.0.0.1 5555 >> /dev/null

2) metrics sink (if not using Monitoring Hub):
nc -l 127.0.0.1 5001 >> /dev/null

350 Symbols

3a) market spread app (1 worker):
./market-spread -i 127.0.0.1:50000,127.0.0.1:50001 -o 127.0.0.1:5555 -m 127.0.0.1:5001 -c 127.0.0.1:6000 -d 127.0.0.1:6001 -n node-name --ponythreads=4 --ponynoblock

3b) market spread app (2 workers):
./market-spread -i 127.0.0.1:50000,127.0.0.1:50001 -o 127.0.0.1:5555 -m 127.0.0.1:5001 -c 127.0.0.1:6000 -d 127.0.0.1:6001 -n node-name --ponythreads=4 --ponynoblock -t -w 2

./market-spread -i 127.0.0.1:50000,127.0.0.1:50001 -o 127.0.0.1:5555 -m 127.0.0.1:5001 -c 127.0.0.1:6000 -d 127.0.0.1:6001 -n worker2 --ponythreads=4 --ponynoblock -w 2

4) orders:
giles/sender/sender -b 127.0.0.1:50000 -m 5000000 -s 300 -i 5_000_000 -f demos/marketspread/350k-orders-fixish.msg -r --ponythreads=1 -y -g 57 -w

5) nbbo:
giles/sender/sender -b 127.0.0.1:50001 -m 10000000 -s 300 -i 2_500_000 -f demos/marketspread/350k-nbbo-fixish.msg -r --ponythreads=1 -y -g 46 -w

R3K or other Symbol Set (700, 1400, 2100)

3a) market spread app (1 worker):
./market-spread -i 127.0.0.1:50000,127.0.0.1:50001 -o 127.0.0.1:5555 -m 127.0.0.1:5001 -c 127.0.0.1:6000 -d 127.0.0.1:6001 -n node-name -s ../../demos/marketspread/r3k-legal-symbols.msg -f ../../demos/marketspread/r3k-initial-nbbo-fixish.msg --ponythreads=4 --ponynoblock

3b) market spread app (2 workers):
./market-spread -i 127.0.0.1:50000,127.0.0.1:50001 -o 127.0.0.1:5555 -m 127.0.0.1:5001 -c 127.0.0.1:6000 -d 127.0.0.1:6001 -n node-name -s ../../demos/marketspread/r3k-legal-symbols.msg -f ../../demos/marketspread/r3k-initial-nbbo-fixish.msg --ponythreads=4 --ponynoblock -t -w 2

./market-spread -i 127.0.0.1:50000,127.0.0.1:50001 -o 127.0.0.1:5555 -m 127.0.0.1:5001 -c 127.0.0.1:6000 -d 127.0.0.1:6001 -n worker2 --ponythreads=4 --ponynoblock -w 2

4) orders:
giles/sender/sender -b 127.0.0.1:50000 -m 5000000 -s 300 -i 5_000_000 -f demos/marketspread/r3k-orders-fixish.msg -r --ponythreads=1 -y -g 57 -w

5) nbbo:
giles/sender/sender -b 127.0.0.1:50001 -m 10000000 -s 300 -i 2_500_000 -f demos/marketspread/r3k-nbbo-fixish.msg -r --ponythreads=1 -y -g 46 -w
"""
use "assert"
use "buffered"
use "collections"
use "net"
use "options"
use "time"
use "sendence/bytes"
use "sendence/fix"
use "sendence/hub"
use "sendence/new-fix"
use "sendence/wall-clock"
use "wallaroo"
use "wallaroo/fail"
use "wallaroo/metrics"
use "wallaroo/tcp-source"
use "wallaroo/topology"

actor Main
  new create(env: Env) =>
    try
      var initial_nbbo_file_path =
        "../../demos/marketspread/initial-nbbo-fixish.msg"
      var symbols_file_path: (String | None) = None
      let options = Options(env.args, false)

      options
        .add("initial-nbbo-file", "f", StringArgument)
        .add("symbols-file", "s", StringArgument)

      for option in options do
        match option
        | ("initial-nbbo-file", let arg: String) =>
          initial_nbbo_file_path = arg
        | ("symbols-file", let arg: String) =>
          symbols_file_path = arg
        end
      end
      let symbol_data_partition = if symbols_file_path is None then
          Partition[Symboly val, String](
            SymbolPartitionFunction, LegalSymbols.symbols)
        else
          Partition[Symboly val, String](
            SymbolPartitionFunction,
            PartitionFileReader(symbols_file_path as String,
              env.root as AmbientAuth))
        end

      let init_file = InitFile(initial_nbbo_file_path, 46)

      let initial_report_msgs_trn: Array[Array[ByteSeq] val] trn =
        recover Array[Array[ByteSeq] val] end
      let connect_msg = HubProtocol.connect()
      let join_msg = HubProtocol.join("reports:market-spread")
      initial_report_msgs_trn.push(connect_msg)
      initial_report_msgs_trn.push(join_msg)
      let initial_report_msgs: Array[Array[ByteSeq] val] val =
        consume initial_report_msgs_trn

      let application = recover val
        Application("Market Spread App")
          .new_pipeline[FixOrderMessage val, OrderResult val](
            "Orders", FixOrderFrameHandler)
            // .to[FixOrderMessage val](IdentityBuilder[FixOrderMessage val])
            .to_state_partition[Symboly val, String,
              (OrderResult val | None), SymbolData](CheckOrder,
              SymbolDataBuilder, "symbol-data", symbol_data_partition
              where multi_worker = true)
            .to_sink(OrderResultEncoder, recover [0] end,
              initial_report_msgs)
          .new_pipeline[FixNbboMessage val, None](
            "Nbbo", FixNbboFrameHandler
<<<<<<< HEAD
               where init_file = init_file)
=======
              where init_file = init_file)
>>>>>>> e851e2a8
            .to_state_partition[Symboly val, String, None,
               SymbolData](UpdateNbbo, SymbolDataBuilder, "symbol-data",
               symbol_data_partition where multi_worker = true)
            .done()
      end
      Startup(env, application, "market-spread")
    else
      env.out.print("Couldn't build topology")
    end

primitive Identity[In: Any val]
  fun name(): String => "identity"
  fun apply(r: In): In =>
    // @printf[I32]("Identity!!\n".cstring())
    r

primitive IdentityBuilder[In: Any val]
  fun apply(): Computation[In, In] val =>
    Identity[In]


interface Symboly
  fun symbol(): String

class val SymbolDataBuilder
  fun apply(): SymbolData => SymbolData
  fun name(): String => "Market Data"

class SymbolData
  var should_reject_trades: Bool = true
  var last_bid: F64 = 0
  var last_offer: F64 = 0

class SymbolDataStateChange is StateChange[SymbolData]
  let _id: U64
  let _name: String
  var _should_reject_trades: Bool = false
  var _last_bid: F64 = 0
  var _last_offer: F64 = 0

  fun name(): String => _name
  fun id(): U64 => _id

  new create(id': U64, name': String) =>
    _id = id'
    _name = name'

  fun ref update(should_reject_trades: Bool, last_bid: F64, last_offer: F64) =>
    _should_reject_trades = should_reject_trades
    _last_bid = last_bid
    _last_offer = last_offer

  fun apply(state: SymbolData ref) =>
    // @printf[I32]("State change!!\n".cstring())
    state.last_bid = _last_bid
    state.last_offer = _last_offer
    state.should_reject_trades = _should_reject_trades

  fun write_log_entry(out_writer: Writer) =>
    out_writer.f64_be(_last_bid)
    out_writer.f64_be(_last_offer)
    out_writer.bool(_should_reject_trades)

  fun ref read_log_entry(in_reader: Reader) ? =>
    _last_bid = in_reader.f64_be()
    _last_offer = in_reader.f64_be()
    _should_reject_trades = in_reader.bool()

class SymbolDataStateChangeBuilder is StateChangeBuilder[SymbolData]
  fun apply(id: U64): StateChange[SymbolData] =>
    SymbolDataStateChange(id, "SymbolDataStateChange")

primitive UpdateNbbo is StateComputation[FixNbboMessage val, None, SymbolData]
  fun name(): String => "Update NBBO"

  fun apply(msg: FixNbboMessage val,
    sc_repo: StateChangeRepository[SymbolData],
    state: SymbolData): (None, StateChange[SymbolData] ref)
  =>
    ifdef debug then
      try
        Assert(sc_repo.contains("SymbolDataStateChange"),
        "Invariant violated: sc_repo.contains('SymbolDataStateChange')")
      else
        //TODO: how do we bail out here?
        None
      end
    end

    // @printf[I32]("!!Update NBBO\n".cstring())
    let state_change: SymbolDataStateChange ref =
      try
        sc_repo.lookup_by_name("SymbolDataStateChange") as SymbolDataStateChange
      else
        //TODO: ideally, this should also register it. Not sure how though.
        SymbolDataStateChange(0, "SymbolDataStateChange")
      end
    let offer_bid_difference = msg.offer_px() - msg.bid_px()

    let should_reject_trades = (offer_bid_difference >= 0.05) or
      ((offer_bid_difference / msg.mid()) >= 0.05)

    state_change.update(should_reject_trades, msg.bid_px(), msg.offer_px())
    (None, state_change)

  fun state_change_builders(): Array[StateChangeBuilder[SymbolData] val] val =>
    recover val
      let scbs = Array[StateChangeBuilder[SymbolData] val]
      scbs.push(recover val SymbolDataStateChangeBuilder end)
    end

class CheckOrder is StateComputation[FixOrderMessage val, OrderResult val,
  SymbolData]
  fun name(): String => "Check Order against NBBO"

  fun apply(msg: FixOrderMessage val,
    sc_repo: StateChangeRepository[SymbolData],
    state: SymbolData): ((OrderResult val | None), None)
  =>
    // @printf[I32]("!!CheckOrder\n".cstring())
    if state.should_reject_trades then
      let res = OrderResult(msg, state.last_bid, state.last_offer,
        Time.nanos())
      (res, None)
    else
      (None, None)
    end

  fun state_change_builders(): Array[StateChangeBuilder[SymbolData] val] val =>
    recover val
      Array[StateChangeBuilder[SymbolData] val]
    end

primitive FixOrderFrameHandler is FramedSourceHandler[FixOrderMessage val]
  fun header_length(): USize =>
    4

  fun payload_length(data: Array[U8] iso): USize ? =>
    Bytes.to_u32(data(0), data(1), data(2), data(3)).usize()

  fun decode(data: Array[U8] val): FixOrderMessage val ? =>
    match FixishMsgDecoder(data)
    | let m: FixOrderMessage val => m
    | let m: FixNbboMessage val => @printf[I32]("Got FixNbbo\n".cstring()); Fail(); error
    else
      @printf[I32]("Could not get FixOrder from incoming data\n".cstring())
      @printf[I32]("data size: %d\n".cstring(), data.size())
      error
    end

primitive FixNbboFrameHandler is FramedSourceHandler[FixNbboMessage val]
  fun header_length(): USize =>
    4

  fun payload_length(data: Array[U8] iso): USize ? =>
    Bytes.to_u32(data(0), data(1), data(2), data(3)).usize()

  fun decode(data: Array[U8] val): FixNbboMessage val ? =>
    match FixishMsgDecoder(data)
    | let m: FixNbboMessage val => m
    | let m: FixOrderMessage val => @printf[I32]("Got FixOrder\n".cstring()); Fail(); error
    else
      @printf[I32]("Could not get FixNbbo from incoming data\n".cstring())
      @printf[I32]("data size: %d\n".cstring(), data.size())
      error
    end

primitive SymbolPartitionFunction
  fun apply(input: Symboly val): String
  =>
    input.symbol()

class OrderResult
  let order: FixOrderMessage val
  let bid: F64
  let offer: F64
  let timestamp: U64

  new val create(order': FixOrderMessage val,
    bid': F64,
    offer': F64,
    timestamp': U64)
  =>
    order = order'
    bid = bid'
    offer = offer'
    timestamp = timestamp'

  fun string(): String =>
    (order.symbol().clone().append(", ")
      .append(order.order_id()).append(", ")
      .append(order.account().string()).append(", ")
      .append(order.price().string()).append(", ")
      .append(order.order_qty().string()).append(", ")
      .append(order.side().string()).append(", ")
      .append(bid.string()).append(", ")
      .append(offer.string()).append(", ")
      .append(timestamp.string())).clone()

primitive OrderResultEncoder
  fun apply(r: OrderResult val, wb: Writer = Writer): Array[ByteSeq] val =>
    ifdef "market_results" then
      @printf[I32](("!!" + r.order.order_id() + " " + r.order.symbol() + "\n").cstring())
    end
    //Header (size == 55 bytes)
    let msgs_size: USize = 1 + 4 + 6 + 4 + 8 + 8 + 8 + 8 + 8
    wb.u32_be(msgs_size.u32())
    //Fields
    match r.order.side()
    | Buy => wb.u8(SideTypes.buy())
    | Sell => wb.u8(SideTypes.sell())
    end
    wb.u32_be(r.order.account())
    wb.write(r.order.order_id().array()) // assumption: 6 bytes
    wb.write(r.order.symbol().array()) // assumption: 4 bytes
    wb.f64_be(r.order.order_qty())
    wb.f64_be(r.order.price())
    wb.f64_be(r.bid)
    wb.f64_be(r.offer)
    wb.u64_be(r.timestamp)
    let payload = wb.done()
    HubProtocol.payload("rejected-orders", "reports:market-spread",
      consume payload, wb)
    wb.done()

class LegalSymbols
  let symbols: Array[String] val

  new create() =>
    let padded: Array[String] trn = recover Array[String] end
    for symbol in RawSymbols().values() do
      padded.push(RawSymbols.pad_symbol(symbol))
    end
    symbols = consume padded

primitive RawSymbols
  fun pad_symbol(s: String): String =>
    if s.size() == 4 then
      s
    else
      let diff = 4 - s.size()
      var padded = s
      for i in Range(0, diff) do
        padded = " " + padded
      end
      padded
    end

  fun apply(): Array[String] val =>
    recover
      [
"AA",
"BAC",
"AAPL",
"FCX",
"SUNE",
"FB",
"RAD",
"INTC",
"GE",
"WMB",
"S",
"ATML",
"YHOO",
"F",
"T",
"MU",
"PFE",
"CSCO",
"MEG",
"HUN",
"GILD",
"MSFT",
"SIRI",
"SD",
"C",
"NRF",
"TWTR",
"ABT",
"VSTM",
"NLY",
"AMAT",
"X",
"NFLX",
"SDRL",
"CHK",
"KO",
"JCP",
"MRK",
"WFC",
"XOM",
"KMI",
"EBAY",
"MYL",
"ZNGA",
"FTR",
"MS",
"DOW",
"ATVI",
"ORCL",
"JPM",
"FOXA",
"HPQ",
"JBLU",
"RF",
"CELG",
"HST",
"QCOM",
"AKS",
"EXEL",
"ABBV",
"CY",
"VZ",
"GRPN",
"HAL",
"GPRO",
"CAT",
"OPK",
"AAL",
"JNJ",
"XRX",
"GM",
"MHR",
"DNR",
"PIR",
"MRO",
"NKE",
"MDLZ",
"V",
"HLT",
"TXN",
"SWN",
"AGN",
"EMC",
"CVX",
"BMY",
"SLB",
"SBUX",
"NVAX",
"ZIOP",
"NE",
"COP",
"EXC",
"OAS",
"VVUS",
"BSX",
"SE",
"NRG",
"MDT",
"WFM",
"ARIA",
"WFT",
"MO",
"PG",
"CSX",
"MGM",
"SCHW",
"NVDA",
"KEY",
"RAI",
"AMGN",
"HTZ",
"ZTS",
"USB",
"WLL",
"MAS",
"LLY",
"WPX",
"CNW",
"WMT",
"ASNA",
"LUV",
"GLW",
"BAX",
"HCA",
"NEM",
"HRTX",
"BEE",
"ETN",
"DD",
"XPO",
"HBAN",
"VLO",
"DIS",
"NRZ",
"NOV",
"MET",
"MNKD",
"MDP",
"DAL",
"XON",
"AEO",
"THC",
"AGNC",
"ESV",
"FITB",
"ESRX",
"BKD",
"GNW",
"KN",
"GIS",
"AIG",
"SYMC",
"OLN",
"NBR",
"CPN",
"TWO",
"SPLS",
"AMZN",
"UAL",
"MRVL",
"BTU",
"ODP",
"AMD",
"GLNG",
"APC",
"HL",
"PPL",
"HK",
"LNG",
"CVS",
"CYH",
"CCL",
"HD",
"AET",
"CVC",
"MNK",
"FOX",
"CRC",
"TSLA",
"UNH",
"VIAB",
"P",
"AMBA",
"SWFT",
"CNX",
"BWC",
"SRC",
"WETF",
"CNP",
"ENDP",
"JBL",
"YUM",
"MAT",
"PAH",
"FINL",
"BK",
"ARWR",
"SO",
"MTG",
"BIIB",
"CBS",
"ARNA",
"WYNN",
"TAP",
"CLR",
"LOW",
"NYMT",
"AXTA",
"BMRN",
"ILMN",
"MCD",
"NAVI",
"FNFG",
"AVP",
"ON",
"DVN",
"DHR",
"OREX",
"CFG",
"DHI",
"IBM",
"HCP",
"UA",
"KR",
"AES",
"STWD",
"BRCM",
"APA",
"STI",
"MDVN",
"EOG",
"QRVO",
"CBI",
"CL",
"ALLY",
"CALM",
"SN",
"FEYE",
"VRTX",
"KBH",
"ADXS",
"HCBK",
"OXY",
"TROX",
"NBL",
"MON",
"PM",
"MA",
"HDS",
"EMR",
"CLF",
"AVGO",
"INCY",
"M",
"PEP",
"WU",
"KERX",
"CRM",
"BCEI",
"PEG",
"NUE",
"UNP",
"SWKS",
"SPW",
"COG",
"BURL",
"MOS",
"CIM",
"CLNY",
"BBT",
"UTX",
"LVS",
"DE",
"ACN",
"DO",
"LYB",
"MPC",
"SNDK",
"AGEN",
"GGP",
"RRC",
"CNC",
"PLUG",
"JOY",
"HP",
"CA",
"LUK",
"AMTD",
"GERN",
"PSX",
"LULU",
"SYY",
"HON",
"PTEN",
"NWSA",
"MCK",
"SVU",
"DSW",
"MMM",
"CTL",
"BMR",
"PHM",
"CIE",
"BRCD",
"ATW",
"BBBY",
"BBY",
"HRB",
"ISIS",
"NWL",
"ADM",
"HOLX",
"MM",
"GS",
"AXP",
"BA",
"FAST",
"KND",
"NKTR",
"ACHN",
"REGN",
"WEN",
"CLDX",
"BHI",
"HFC",
"GNTX",
"GCA",
"CPE",
"ALL",
"ALTR",
"QEP",
"NSAM",
"ITCI",
"ALNY",
"SPF",
"INSM",
"PPHM",
"NYCB",
"NFX",
"TMO",
"TGT",
"GOOG",
"SIAL",
"GPS",
"MYGN",
"MDRX",
"TTPH",
"NI",
"IVR",
"SLH"]
end<|MERGE_RESOLUTION|>--- conflicted
+++ resolved
@@ -111,11 +111,7 @@
               initial_report_msgs)
           .new_pipeline[FixNbboMessage val, None](
             "Nbbo", FixNbboFrameHandler
-<<<<<<< HEAD
-               where init_file = init_file)
-=======
               where init_file = init_file)
->>>>>>> e851e2a8
             .to_state_partition[Symboly val, String, None,
                SymbolData](UpdateNbbo, SymbolDataBuilder, "symbol-data",
                symbol_data_partition where multi_worker = true)
