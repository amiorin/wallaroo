"""
Setting up a complex app run (in order):
1) reports sink:
nc -l 127.0.0.1 7002 >> /dev/null

2) metrics sink:
nc -l 127.0.0.1 7003 >> /dev/null

3a) single worker complex app:
./complex -i 127.0.0.1:7010 -o 127.0.0.1:7002 -m 127.0.0.1:8000 -c 127.0.0.1:6000 -d 127.0.0.1:6001 -e 10000000 -n worker-name

3b) multi-worker complex app:
./complex -i 127.0.0.1:7010 -o 127.0.0.1:7002 -m 127.0.0.1:8000 -c 127.0.0.1:6000 -d 127.0.0.1:6001 -e 10000000 -w 3 -t -n worker1
./complex -i 127.0.0.1:7010 -o 127.0.0.1:7002 -m 127.0.0.1:8000 -c 127.0.0.1:6000 -d 127.0.0.1:6001 -e 10000000 -w 3 -n worker2
./complex -i 127.0.0.1:7010 -o 127.0.0.1:7002 -m 127.0.0.1:8000 -c 127.0.0.1:6000 -d 127.0.0.1:6001 -e 10000000 -w 3 -n worker3

4) complex numbers:
giles/sender/sender -b 127.0.0.1:7010 -m 10000000 -s 300 -i 2_500_000 -f apps/complex/complex_numbers.msg -r --ponythreads=1 -y -g 12
"""

use "buffered"
use "sendence/bytes"
use "wallaroo"
use "wallaroo/tcp-source"
use "wallaroo/topology"

actor Main
  new create(env: Env) =>
    try
      let application = recover val
        Application("Complex Numbers App")
          .new_pipeline[Complex val, Complex val]("Complex Numbers", ComplexDecoder)// where coalescing = false)
          .to[Complex val](lambda(): Computation[Complex val, Complex val] iso^
            => Conjugate end)
          .to[Complex val](lambda(): Computation[Complex val, Complex val] iso^
            => Scale(5) end)
          .to_stateful[Complex val, Counter](UpdateCounter,
            CounterBuilder, "counter-builder")
          .to[Complex val](lambda(): Computation[Complex val, Complex val] iso^
            => Conjugate end)
          .to_sink(ComplexEncoder, recover [0] end)
      end
      Startup(env, application)//, 1)
    else
      env.out.print("Couldn't build topology")
    end

class Complex
  let _real: I32
  let _imaginary: I32

  new val create(r: I32, i: I32) =>
    _real = r
    _imaginary = i

  fun real(): I32 => _real
  fun imaginary(): I32 => _imaginary

  fun plus(c: Complex val): Complex val =>
    Complex(_real + c._real, _imaginary + c._imaginary)

  fun minus(c: Complex val): Complex val =>
    Complex(_real - c._real, _imaginary - c._imaginary)

  // fun times(c: Complex val): Complex val =>

  fun mul(u: I32): Complex val =>
    Complex(u * _real, u * _imaginary)

  fun conjugate(): Complex val =>
    Complex(_real, -_imaginary)

  fun string(): String iso^
  =>
    ("C(" + _real.string() + ", " + _imaginary.string() + ")").clone()

class iso Conjugate is Computation[Complex val, Complex val]
  fun apply(input: Complex val): Complex val =>
    @printf[I32]("Conjugate\n".cstring())
    input.conjugate()

  fun name(): String => "Get Conjugate"

class Scale is Computation[Complex val, Complex val]
  let _scalar: I32
  let _name: String

  new iso create(scalar: I32) =>
    _scalar = scalar
    _name = "Scale by " + _scalar.string()

  fun apply(input: Complex val): Complex val =>
    @printf[I32]("Scale\n".cstring())
    input * _scalar

  fun name(): String => _name

primitive ComplexDecoder is FramedSourceHandler[Complex val]
  fun header_length(): USize =>
    4
  fun payload_length(data: Array[U8] iso): USize ? =>
    Bytes.to_u32(data(0), data(1), data(2), data(3)).usize()

<<<<<<< HEAD
  fun decode(data: Array[U8] val): Complex val ? => 
=======
class ComplexSourceDecoder
  fun apply(data: Array[U8] val): Complex val ? =>
>>>>>>> 27c7e306
    let real = Bytes.to_u32(data(0), data(1), data(2), data(3))
    let imaginary = Bytes.to_u32(data(4), data(5), data(6), data(7))
    Complex(real.i32(), imaginary.i32())

primitive ComplexEncoder
  fun apply(c: Complex val, wb: Writer): Array[ByteSeq] val =>
    @printf[I32]("Got a result!\n".cstring())
    // Header
    wb.u32_be(8)
    // Fields
    wb.i32_be(c.real())
    wb.i32_be(c.imaginary())
    wb.done()

class Counter
  var _count: USize = 0 
  var _reals: I32 = 0

  fun ref apply(c: Complex val): Complex val =>
    _count = _count + 1
    _reals = _reals + c.real()
    @printf[I32](("Updated Counter to " + _count.string() + "\n").cstring())
    c

  fun count(): USize => _count
  fun reals(): I32 => _reals

primitive CounterBuilder
  fun name(): String => "Counter"
  fun apply(): Counter => Counter

primitive UpdateCounter
  fun name(): String => "UpdateCounter"
  fun apply(c: Complex val, s: Counter): Complex val =>
    s(c)<|MERGE_RESOLUTION|>--- conflicted
+++ resolved
@@ -1,3 +1,4 @@
+/*
 """
 Setting up a complex app run (in order):
 1) reports sink:
@@ -101,12 +102,7 @@
   fun payload_length(data: Array[U8] iso): USize ? =>
     Bytes.to_u32(data(0), data(1), data(2), data(3)).usize()
 
-<<<<<<< HEAD
-  fun decode(data: Array[U8] val): Complex val ? => 
-=======
-class ComplexSourceDecoder
-  fun apply(data: Array[U8] val): Complex val ? =>
->>>>>>> 27c7e306
+  fun decode(data: Array[U8] val): Complex val ? =>
     let real = Bytes.to_u32(data(0), data(1), data(2), data(3))
     let imaginary = Bytes.to_u32(data(4), data(5), data(6), data(7))
     Complex(real.i32(), imaginary.i32())
@@ -122,7 +118,7 @@
     wb.done()
 
 class Counter
-  var _count: USize = 0 
+  var _count: USize = 0
   var _reals: I32 = 0
 
   fun ref apply(c: Complex val): Complex val =>
@@ -141,4 +137,5 @@
 primitive UpdateCounter
   fun name(): String => "UpdateCounter"
   fun apply(c: Complex val, s: Counter): Complex val =>
-    s(c)+    s(c)
+*/