# Arizona Single Machine Performance Testing on AWS

If you have not followed the setup instructions in the orchestration/terraform [README](https://github.com/Sendence/buffy/tree/master/orchestration/terraform) please do so before continuing.

## Configuring Cluster:

Before configuring your cluster, make sure you are in
your `orchestration/terraform` directory.

Once set up, an AWS cluster can be started with the following command:

```bash
make cluster cluster_name=<YOUR_CLUSTER_NAME> mem_required=30 cpus_required=36 num_followers=0 force_instance=c4.8xlarge spot_bid_factor=100 ansible_system_cpus=0,18 ansible_isolcpus=false no_spot=true
```

You'll get a response ending with something similar to this if successful:
```bash
PLAY RECAP *********************************************************************
54.165.9.39                : ok=70   changed=39   unreachable=0    failed=0
```

You can SSH into the AWS machine using:

```bash
ssh -i ~/.ssh/ec2/us-east-1.pem ubuntu@<IP_ADDRESS>
```

### Clone Wallaroo repo

You'll need to clone the repo:
```
git clone https://github.com/sendence/buffy.git
```

### Verify optimal setup

```bash
~/buffy/scratch/misc/validate_environment.sh
```

You should see:

```bash
Network driver is set up correctly for optimal performance.
System cpu isolation set up as expected for optimal performance.
System clocksource is set up correctly for optimal performance.
Transparent hugepages is disabled as required for optimal performance.
Swappiness is set to 0 as required for optimal performance.
```

### Startup the Metrics UI

You need to create a docker network for the UI's with the following command:
```bash
docker network create buffy-leader
```

To run the Metrics UI:
```bash
docker run -d -u root --cpuset-cpus 0,18 --privileged  \
-v /usr/bin:/usr/bin:ro   -v /var/run/docker.sock:/var/run/docker.sock \
-v /bin:/bin:ro  -v /lib:/lib:ro  -v /lib64:/lib64:ro  -v /usr:/usr:ro  \
-v /tmp:/apps/metrics_reporter_ui/log  \
-p 0.0.0.0:4000:4000 -p 0.0.0.0:5001:5001 \
-e "BINS_TYPE=demo" -e "RELX_REPLACE_OS_VARS=true" \
--name mui -h mui --net=buffy-leader \
docker.sendence.com:5043/wallaroo-metrics-ui-new:latest
```

#### Restarting UIs

If you need to restart the UI, this can be accomplished by:

```bash
docker stop mui && docker start mui
```

### Running Market Spread

To build Market Spread:
```
cd ~/buffy
make arch=amd64 build-apps-market-spread
```

To build Giles Sender:
```
cd ~/buffy
make build-giles-sender arch=amd64 ponyc_tag=sendence-14.0.5-release
```

To build Giles Receiver:
```
cd ~/buffy
make build-giles-receiver arch=amd64 ponyc_tag=sendence-14.0.5-release
```

### SINGLE WORKER market spread:

You'll need to have 4 terminals available. 2 for giles senders, 1 for giles receiver, and 1 for the market spread application:

Giles receiver needs to be running before marketspread:
```
cd ~/buffy
sudo cset proc -s user -e numactl -- -C 14 chrt -f 80 ~/buffy/giles/receiver/receiver --ponythreads=1 --ponynoblock -w -l 127.0.0.1:5555
```

```
cd ~/buffy/apps/market-spread
sudo cset proc -s user -e numactl -- -C 1-12,17 chrt -f 80 ./market-spread -i 127.0.0.1:7000,127.0.0.1:7001 -o 127.0.0.1:5555 -m 127.0.0.1:5001 --ponythreads 12 --ponypinasio --ponynoblock -c 127.0.0.1:12500 -d 127.0.0.1:12501
```

To run the NBBO Sender: (must be started before Orders so that the initial NBBO can be set)
```
cd ~/buffy
sudo cset proc -s user -e numactl -- -C 15,17 chrt -f 80 ~/buffy/giles/sender/sender -b 127.0.0.1:7001 -m 10000000000 -s 300 -i 2_500_000 -f ~/buffy/demos/marketspread/350k-nbbo-fixish.msg -r --ponythreads=1 -y -g 46 --ponypinasio -w —ponynoblock
```

To run the Orders Sender:
```
cd ~/buffy
sudo cset proc -s user -e numactl -- -C 16,17 chrt -f 80 ~/buffy/giles/sender/sender -b 127.0.0.1:7000 -m 5000000000 -s 300 -i 5_000_000 -f ~/buffy/demos/marketspread/350k-orders-fixish.msg -r --ponythreads=1 -y -g 57 --ponypinasio -w —ponynoblock
```

### Running with System Tap (stap) on Linux

Install stap:
```
sudo apt-get install -y systemtap systemtap-runtime systemtap-sdt-dev
```

Get the `dh_actor_telemetry` ponyc branch.

Compile ponyc:
```
sudo make install LLVM_CONFIG=~/clang+llvm-3.8.1-x86_64-linux-gnu-ubuntu-16.04/bin/llvm-config use=dtrace
```

Model for running stap (you need to fill in the -c argument as in the example below this one):
```
stap ~/ponyc/examples/systemtap/actor-telemetry-heap-only.stp -o stap-out.txt -g --suppress-time-limits -c 'command + args in a string'
```

### Running 2 worker market spread:
```
sudo cset proc -s user -e numactl -- -C 1-12,17 chrt -f 80 ~/buffy/apps/market-spread/market-spread -i 127.0.0.1:7000,127.0.0.1:7001 -o 127.0.0.1:5555 -m 127.0.0.1:5001 -c 127.0.0.1:12500 -d 127.0.0.1:12501 -f ../../demos/marketspread/r3k-initial-nbbo-fixish.msg -s ../../demos/marketspread/r3k-legal-symbols.msg --ponythreads 12 --ponypinasio --ponynoblock -t -w 2

sudo cset proc -s user -e numactl -- -C 1-12,17 chrt -f 80 ~/buffy/apps/market-spread/market-spread -i 127.0.0.1:7000,127.0.0.1:7001 -o 127.0.0.1:5555 -m 127.0.0.1:5001 -c 127.0.0.1:12500 -d 127.0.0.1:12501 -f ../../demos/marketspread/r3k-initial-nbbo-fixish.msg -s ../../demos/marketspread/r3k-legal-symbols.msg --ponythreads 12 --ponypinasio --ponynoblock -w 2
```

### Running 2 MACHINE/ 2 worker market spread:
Giles receiver needs to be running before marketspread (can be on either machine, but for consistency put it on
machine 2):
```
cd ~/buffy
sudo cset proc -s user -e numactl -- -C 14 chrt -f 80 ~/buffy/giles/receiver/receiver --ponythreads=1 --ponynoblock -w -l 0.0.0.0:5555
```

Machine 1:
```
<<<<<<< HEAD
sudo cset proc -s user -e numactl -- -C 1-12,17 chrt -f 80 ~/buffy/apps/market-spread/market-spread -i 0.0.0.0:7000,0.0.0.0:7001 -o <MACHINE IP ADDRESS FOR OUTPUT>:5555 -m <MACHINE IP ADDRESS FOR METRICS>:5001 -c 0.0.0.0:12500 -d 0.0.0.0:12501 -f ../../demos/marketspread/r3k-initial-nbbo-fixish.msg -s ../../demos/marketspread/r3k-legal-symbols.msg --ponythreads 12 --ponypinasio --ponynoblock -t -w 2
=======
sudo cset proc -s user -e numactl -- -C 1-12,17 chrt -f 80 ~/buffy/apps/market-spread/market-spread -i 0.0.0.0:7000,0.0.0.0:7001 -o <MACHINE IP ADDRESS FOR OUTPUT>:5555 -m <MACHINE IP ADDRESS FOR METRICS>:5001 -c 0.0.0.0:12500 -d 0.0.0.0:12501 --ponythreads 12 --ponypinasio --ponynoblock -t -w 2
>>>>>>> 33a50ee2
```

Machine 2:
```
<<<<<<< HEAD
sudo cset proc -s user -e numactl -- -C 1-12,17 chrt -f 80 ~/buffy/apps/market-spread/market-spread -i 0.0.0.0:7000,0.0.0.0:7001 -o <MACHINE IP ADDRESS FOR OUTPUT>:5555 -m <MACHINE IP ADDRESS FOR METRICS>:5001 -c 0.0.0.0:12500 -d 0.0.0.0:12501 -f ../../demos/marketspread/r3k-initial-nbbo-fixish.msg -s ../../demos/marketspread/r3k-legal-symbols.msg --ponythreads 12 --ponypinasio --ponynoblock -n worker2 -w 2
=======
sudo cset proc -s user -e numactl -- -C 1-12,17 chrt -f 80 ~/buffy/apps/market-spread/market-spread -i 0.0.0.0:7000,0.0.0.0:7001 -o <MACHINE IP ADDRESS FOR OUTPUT>:5555 -m <MACHINE IP ADDRESS FOR METRICS>:5001 -c 0.0.0.0:12500 -d 0.0.0.0:12501 --ponythreads 12 --ponypinasio --ponynoblock -n worker2 -w 2
>>>>>>> 33a50ee2
```

### Installing a custom Ponyc environment

This is needed if you are going to be making changes to the Pony runtime as
part of tests.

#### Install Clang/LLVM

You should install prebuilt Clang 3.8 from the [LLVM download page](http://llvm.org/releases/download.html#3.8.0) under Pre-Built Binaries:

```bash
cd ~/
wget http://llvm.org/releases/3.8.1/clang+llvm-3.8.1-x86_64-linux-gnu-ubuntu-16.04.tar.xz
tar xvf clang+llvm-3.8.1-x86_64-linux-gnu-ubuntu-16.04.tar.xz
export PATH=~/clang+llvm-3.8.1-x86_64-linux-gnu-ubuntu-16.04/bin/:$PATH
echo "export PATH=~/clang+llvm-3.8.1-x86_64-linux-gnu-ubuntu-16.04/bin/:\$PATH" >> ~/.bashrc
```

#### Install Ponyc dependencies

```bash
sudo apt-get update
sudo apt-get install -y build-essential git zlib1g-dev libncurses5-dev libssl-dev
```

#### Install PCRE2

```bash
cd ~/
wget ftp://ftp.csx.cam.ac.uk/pub/software/programming/pcre/pcre2-10.21.tar.bz2
tar xvf pcre2-10.21.tar.bz2
cd pcre2-10.21
./configure --prefix=/usr
sudo make install
```

#### Install Sendence ponyc

```bash
cd ~/
git clone https://github.com/Sendence/ponyc.git
cd ~/ponyc/
sudo make install LLVM_CONFIG=~/clang+llvm-3.8.1-x86_64-linux-gnu-ubuntu-16.04/bin/llvm-config
```

#### Install pony-stable

```bash
cd ~/
git clone https://github.com/jemc/pony-stable.git
cd pony-stable
sudo make install
```
<|MERGE_RESOLUTION|>--- conflicted
+++ resolved
@@ -158,20 +158,12 @@
 
 Machine 1:
 ```
-<<<<<<< HEAD
-sudo cset proc -s user -e numactl -- -C 1-12,17 chrt -f 80 ~/buffy/apps/market-spread/market-spread -i 0.0.0.0:7000,0.0.0.0:7001 -o <MACHINE IP ADDRESS FOR OUTPUT>:5555 -m <MACHINE IP ADDRESS FOR METRICS>:5001 -c 0.0.0.0:12500 -d 0.0.0.0:12501 -f ../../demos/marketspread/r3k-initial-nbbo-fixish.msg -s ../../demos/marketspread/r3k-legal-symbols.msg --ponythreads 12 --ponypinasio --ponynoblock -t -w 2
-=======
 sudo cset proc -s user -e numactl -- -C 1-12,17 chrt -f 80 ~/buffy/apps/market-spread/market-spread -i 0.0.0.0:7000,0.0.0.0:7001 -o <MACHINE IP ADDRESS FOR OUTPUT>:5555 -m <MACHINE IP ADDRESS FOR METRICS>:5001 -c 0.0.0.0:12500 -d 0.0.0.0:12501 --ponythreads 12 --ponypinasio --ponynoblock -t -w 2
->>>>>>> 33a50ee2
 ```
 
 Machine 2:
 ```
-<<<<<<< HEAD
-sudo cset proc -s user -e numactl -- -C 1-12,17 chrt -f 80 ~/buffy/apps/market-spread/market-spread -i 0.0.0.0:7000,0.0.0.0:7001 -o <MACHINE IP ADDRESS FOR OUTPUT>:5555 -m <MACHINE IP ADDRESS FOR METRICS>:5001 -c 0.0.0.0:12500 -d 0.0.0.0:12501 -f ../../demos/marketspread/r3k-initial-nbbo-fixish.msg -s ../../demos/marketspread/r3k-legal-symbols.msg --ponythreads 12 --ponypinasio --ponynoblock -n worker2 -w 2
-=======
 sudo cset proc -s user -e numactl -- -C 1-12,17 chrt -f 80 ~/buffy/apps/market-spread/market-spread -i 0.0.0.0:7000,0.0.0.0:7001 -o <MACHINE IP ADDRESS FOR OUTPUT>:5555 -m <MACHINE IP ADDRESS FOR METRICS>:5001 -c 0.0.0.0:12500 -d 0.0.0.0:12501 --ponythreads 12 --ponypinasio --ponynoblock -n worker2 -w 2
->>>>>>> 33a50ee2
 ```
 
 ### Installing a custom Ponyc environment
