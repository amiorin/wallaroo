--- conflicted
+++ resolved
@@ -17,11 +17,7 @@
 docker_path = /usr/bin/docker                    # absolute path to Docker binary
 
 [giles-sender]
-<<<<<<< HEAD
-docker.constraint = "constraint:container==dagon"
-=======
 docker.constraint = affinity:container==dagon
->>>>>>> ea371909
 docker.dir = /tmp
 docker.tag = sendence-2.3.0-572-g657b1b3
 docker.userid = 1000        # user must have write permisions on docker.dir
@@ -35,11 +31,7 @@
 #file = /tmp/count-to-hundred.txt # path relative to docker.dir
 
 [giles-receiver]
-<<<<<<< HEAD
-docker.constraint = "constraint:container==dagon"
-=======
 docker.constraint = affinity:container==dagon
->>>>>>> ea371909
 docker.dir = /tmp
 docker.tag = sendence-2.3.0-572-g657b1b3
 docker.userid = 1000         # user must have write permisions on docker.dir
@@ -51,10 +43,6 @@
 listen = giles-receiver:8000 # listen for data at this address:port
 
 [leader]
-<<<<<<< HEAD
-docker.constraint = "constraint:container==dagon"
-=======
->>>>>>> ea371909
 docker.dir = /tmp
 docker.tag = sendence-2.3.0-572-g657b1b3
 docker.userid = 1000
