SENDENCE WALLAROO SOFTWARE EVALUATION LICENSING AGREEMENT

<<<<<<< HEAD
IMPORTANT--READ THESE TERMS CAREFULLY BEFORE CLONING, DOWNLOADING OR
OTHERWISE ACCESSING SENDENCE WALLAROO SOFTWARE. BY CLONING, DOWNLOADING
OR OTHERWISE ACCESSING THIS SOFTWARE, YOU ACKNOWLEDGE THAT YOU HAVE READ
THIS LICENSE AGREEMENT, THAT YOU UNDERSTAND IT, AND THAT YOU AGREE TO BE
BOUND BY ITS TERMS AND CONDITIONS AND THE TERMS AND CONDITIONS OF USE
FOR SENDENCE WALLAROO. IF YOU DO NOT AGREE TO THE TERMS AND CONDITIONS
OF THIS LICENSE AGREEMENT SO NOT CLONE, DOWNLOAD, OR OTHERWISE ACCESS
THE LICENSED SOFTWARE.

SOFTWARE EVALUATION LICENSE AGREEMENT IMPORTANT - READ THIS CAREFULLY
BEFORE INSTALLING, USING OR ELECTRONICALLY ACCESSING THIS PROPRIETARY PRODUCT.
=======
IMPORTANT--READ THESE TERMS CAREFULLY BEFORE CLONING, DOWNLOADING OR OTHERWISE
ACCESSING SENDENCE WALLAROO SOFTWARE.


This SOFTWARE EVALUATION LICENSE (“Agreement”) is a legal agreement between
you (either an individual or an entity) (“Customer”) and Sendence Solutions,
LLC. a Delaware corporation with offices at 222 Broadway, New York, NY 10038
(“Sendence”), regarding software you have requested to clone, download, or
otherwise access (the “Software”). BY USING THE SOFTWARE, CUSTOMER EXPRESSLY
ACCEPTS AND AGREES TO THE TERMS OF THIS AGREEMENT. IF YOU ARE AN INDIVIDUAL
AGREEING TO THE TERMS OF THIS AGREEMENT ON BEHALF OF AN ENTITY, SUCH AS YOUR
EMPLOYER, YOU REPRESENT THAT YOU HAVE THE LEGAL AUTHORITY TO BIND THAT ENTITY
AND “CUSTOMER” SHALL REFER HEREIN TO SUCH ENTITY. IF YOU DO NOT HAVE SUCH
AUTHORITY, OR IF YOU DO NOT AGREE WITH THE TERMS OF THIS AGREEMENT, YOU MUST
NOT ACCEPT THIS AGREEMENT AND MAY NOT USE THE SOFTWARE.
>>>>>>> e4b7cbbc


THIS SOFTWARE EVALUATION LICENSE AGREEMENT ("AGREEMENT") IS A LEGAL
AGREEMENT BETWEEN SENDENCE SOLUTIONS LLC ("SENDENCE") AND THE BUSINESS ENTITY
ON WHOSE BEHALF YOU ("YOU") ARE ACTING ("CUSTOMER") AS THE END USER OF THE
SENDENCE SOFTWARE PRODUCT ACCOMPANYING THIS AGREEMENT, WHICH INCLUDES THE
OBJECT CODE VERSION OF THE SOFTWARE AND MAY INCLUDE ASSOCIATED MEDIA, PRINTED
MATERIALS,  AND DOCUMENTATION (COLLECTIVELY, THE "SOFTWARE"). THE SOFTWARE
ALSO INCLUDES ANY UPDATES OR UPGRADES TO OR NEW VERSIONS OF THE ORIGINAL
SOFTWARE, IF AND WHEN MADE AVAILABLE TO YOU BY SENDENCE.


YOU AGREE THAT YOU ARE AN EMPLOYEE OR AGENT OF CUSTOMER AND ARE ENTERING INTO
THIS AGREEMENT TO EVALUATE THE SOFTWARE FOR USE BY CUSTOMER FOR CUSTOMER'S
OWN BUSINESS PURPOSES.  YOU HEREBY AGREE THAT YOU ENTER INTO THIS AGREEMENT
ON BEHALF OF CUSTOMER AND THAT YOU HAVE THE AUTHORITY TO BIND CUSTOMER TO THE
TERMS AND CONDITIONS OF THIS AGREEMENT.


NOW, THEREFORE, in consideration of the premises and the mutual covenants of
this Agreement, the parties hereto agree as follows:


1.  LICENSE GRANT.  Subject to the terms of this Agreement, Sendence grants
to Customer, during the Term, a limited, revocable, non-exclusive,
non-transferable, non-sublicensable license to install and use the Software
for a period of 120 days after initial clone, download, or software access
(the "Evaluation Period") for the sole purpose of evaluating the Software.
Customer shall not use the Software in a production environment.  Customer
may only use the Software for evaluating the Software solely for Customer's
own internal business purpose in accordance with the Software documentation
and other terms and conditions of this Agreement.  Customer's right to use
the Software shall lapse at the end of the Evaluation Period and, at that
time, the Software will then become inoperable.  If Customer desires to
continue using the Software, Customer must pay the applicable fees and must
enter into another licensing agreement with Sendence unless Sendence agrees
to extend this Agreement upon request of Customer.  If Customer is interested
in a full commercial license, please contact:  vid@sendence.com.


2.  RESTRICTIONS ON USE.  Customer acknowledges that the Software and the
structure, organization, and source code thereof constitute valuable trade
secrets of Sendence.  Accordingly, except as expressly permitted in Section 1
or as otherwise authorized by Sendence in writing, Customer will not, and
will not permit any third party to (a) modify, adapt, alter, translate, or
create derivative works from the Software; (b) sublicense, lease, rent, loan,
sell, distribute, make available or otherwise transfer the Software to any
third party; (c) reverse engineer, decompile, disassemble, or otherwise
attempt to derive the source code for the Software; or (d) otherwise use or
copy the Software except as expressly allowed under Section 1 above.  Customer
may not disclose to third parties or through publication the results of
performance/benchmark tests run on the Software without the prior written
consent of Sendence.


3.  DELIVERY AND ACCEPTANCE.  The Software will be delivered electronically
pursuant to Sendence's standard download procedures including source code
access via GitHub and/or via AWS AMI. The Software is deemed accepted upon
delivery.


4.  OWNERSHIP.  As between the parties, the Software and all modifications and
improvements to the Software, and all worldwide intellectual property rights
and proprietary rights relating thereto or embodied therein, are the exclusive
property of Sendence and its suppliers.  Sendence and its suppliers reserve
all rights in and to the Software not expressly granted to Customer in Section
1, and no other licenses or rights are granted by implication, estoppel or
otherwise.


5.  IMPLEMENTATION AND SUPPORT. Sendence has no obligation under this
Agreement to provide any support or consultation concerning the Software;
provided, however, Sendence may, in its sole discretion, provide Customer with
certain support and consultation free of charge to assist in the evaluation
activities of Customer under this Agreement. The furnishing of such support or
consultation will not subject Sendence to any liability,  whether in contract,
tort or otherwise.  Customer is responsible for providing all applicable
hardware and any third party software or required installation and
configuration services required for the operation of the Software.  Any third
party software license agreements will be agreed to by Customer and the
applicable third party software vendor.


6.  TERM AND TERMINATION.  This Agreement is effective upon acceptance by
Customer and shall continue until expiration of the Evaluation Period unless
sooner terminated by Sendence for any reason whatsoever.  Customer may
terminate this Agreement at any time by destroying the Software and notifying
Sendence at:  vid@sendence.com.  If Customer breaches any
provision of this Agreement, this Agreement will automatically terminate. Upon
the expiration of the Evaluation Period or any termination of this Agreement,
the license granted to Customer will terminate.  The provisions of Sections 2,
4, 5, 6, 7, 8, 9, 10, 11 and 12 shall survive termination or expiration of
this Agreement for any reason.


7.  CONFIDENTIALITY.  Sendence may disclose certain information regarding the
business of Sendence and its suppliers, including the Software and technical,
marketing, financial, employee, planning, and other confidential or
proprietary information of Sendence or its suppliers
("Confidential Information"). Any information that Customer knew or
should have known, under the circumstances, was considered confidential or
proprietary by Sendence will be considered Confidential Information. Customer
agrees (a) not to disclose Confidential information to any persons outside its
organization, except to its consultants or agents who agree in writing to
protect such Confidential information as required herein; and (b) to use the
Confidential information only for the purpose of evaluating the Software.



8.  DISCLAIMER.  CUSTOMER ACKNOWLEDGES AND AGREES THAT CUSTOMER'S USE OF THE
SOFTWARE IS ENTIRELY AT ITS OWN RISK AND THE SOFTWARE PROVIDED BY SENDENCE TO
CUSTOMER IS PROVIDED "AS IS" WITHOUT ANY WARRANTY OF ANY KIND WHATSOEVER.
SENDENCE, ON BEHALF OF ITSELF AND ITS SUPPLIERS, HEREBY EXPRESSLY DISCLAIMS
ALL WARRANTIES WITH REGARD TO THE SOFTWARE, WHETHER EXPRESS, IMPLIED,
STATUTORY OR OTHERWISE, INCLUDING, WITHOUT LIMITATION, ANY IMPLIED WARRANTIES
OF MERCHANTABILITY, FITNESS FOR A PARTICULAR PURPOSE, TITLE NON-INFRINGEMENT
AND ANY WARRANTIES ARISING FROM COURSE OF DEALING OR COURSE OF PERFORMANCE. TO
THE EXTENT THAT, AS A MATTER OF APPLICABLE LAW, ANY IMPLIED OR STATUTORY
WARRANTY MAY NOT BE DISCLAIMED, THE DURATION AND SCOPE OF SUCH WARRANTY SHALL
BE THE MINIMUM PERMISSIBLE UNDER SUCH APPLICABLE LAW.


9.  LIMITATION OF LIABILITY.  IN NO EVENT WILL SENDENCE BE LIABLE FOR

ANY CONSEQUENTIAL, INDIRECT, EXEMPLARY, PUNITIVE, SPECIAL OR INCIDENTAL
DAMAGES, INCLUDING ANY LOST DATA AND LOST PROFITS, ARISING FROM OR RELATING TO
THE SOFTWARE OR THIS AGREEMENT, EVEN IF SENDENCE HAS BEEN ADVISED OF THE
POSSIBILITY OF SUCH DAMAGES. SENDENCE'S TOTAL CUMULATIVE LIABILITY IN
CONNECTION WITH THIS AGREEMENT AND THE SOFTWARE, WHETHER IN CONTRACT OR TORT
OR OTHERWISE, WILL NOT EXCEED $1000.  CUSTOMER ACKNOWLEDGES THAT THIS
PROVISION REFLECTS THE AGREED UPON ALLOCATION OF RISK FOR THIS AGREEMENT AND
THAT SENDENCE WOULD NOT ENTER INTO THIS AGREEMENT WITHOUT THESE LIMITATIONS ON
ITS LIABILITY.


10. COMPLIANCE WITH LAWS.  Customer shall comply with all laws, regulations,
rules, ordinances and orders applicable to its use of the Software. Without
limiting the foregoing, Customer shall comply with the relevant export
administration and control laws and regulations, as may be amended from time
to time, including, without limitation, the United States Export
Administration Act, to ensure that the Software is not shipped, transferred or
exported (directly or indirectly) in violation of U.S. law.


11. U.S. GOVERNMENT END USERS.  The Software is a "commercial item" as that
term is defined at 48 C.F.R. 2.101, consisting of "commercial computer
software" and "commercial computer software documentation" as such terms are
used in 48 C.F.R. 12.212.  Consistent with 48 C.F.R. 12.212 and 48 C.F.R.
227.7202-1 through 227.7202-4, all U.S. Government end users acquire the
Software with only those rights set forth therein.


12. MISCELLANEOUS.  Customer may not assign or delegate, directly or
indirectly, by operation of law or otherwise, this Agreement or any of its
rights or obligations under this Agreement (including the license rights
granted to Customer to the Software) to any third party.  Any attempted
assignment or transfer in violation of the foregoing will be null and void and
of no effect.


This Agreement constitutes the entire understanding of the parties, and
revokes and supersedes all prior agreements between the parties and is
intended as a final expression of their Agreement. It shall not be modified or
amended except in writing signed by the parties hereto and specifically
referring to this Agreement. This Agreement shall take precedence over any
other documents that may be in conflict therewith.
<|MERGE_RESOLUTION|>--- conflicted
+++ resolved
@@ -1,197 +1,184 @@
-SENDENCE WALLAROO SOFTWARE EVALUATION LICENSING AGREEMENT
-
-<<<<<<< HEAD
-IMPORTANT--READ THESE TERMS CAREFULLY BEFORE CLONING, DOWNLOADING OR
-OTHERWISE ACCESSING SENDENCE WALLAROO SOFTWARE. BY CLONING, DOWNLOADING
-OR OTHERWISE ACCESSING THIS SOFTWARE, YOU ACKNOWLEDGE THAT YOU HAVE READ
-THIS LICENSE AGREEMENT, THAT YOU UNDERSTAND IT, AND THAT YOU AGREE TO BE
-BOUND BY ITS TERMS AND CONDITIONS AND THE TERMS AND CONDITIONS OF USE
-FOR SENDENCE WALLAROO. IF YOU DO NOT AGREE TO THE TERMS AND CONDITIONS
-OF THIS LICENSE AGREEMENT SO NOT CLONE, DOWNLOAD, OR OTHERWISE ACCESS
-THE LICENSED SOFTWARE.
-
-SOFTWARE EVALUATION LICENSE AGREEMENT IMPORTANT - READ THIS CAREFULLY
-BEFORE INSTALLING, USING OR ELECTRONICALLY ACCESSING THIS PROPRIETARY PRODUCT.
-=======
-IMPORTANT--READ THESE TERMS CAREFULLY BEFORE CLONING, DOWNLOADING OR OTHERWISE
-ACCESSING SENDENCE WALLAROO SOFTWARE.
-
-
-This SOFTWARE EVALUATION LICENSE (“Agreement”) is a legal agreement between
-you (either an individual or an entity) (“Customer”) and Sendence Solutions,
-LLC. a Delaware corporation with offices at 222 Broadway, New York, NY 10038
-(“Sendence”), regarding software you have requested to clone, download, or
-otherwise access (the “Software”). BY USING THE SOFTWARE, CUSTOMER EXPRESSLY
-ACCEPTS AND AGREES TO THE TERMS OF THIS AGREEMENT. IF YOU ARE AN INDIVIDUAL
-AGREEING TO THE TERMS OF THIS AGREEMENT ON BEHALF OF AN ENTITY, SUCH AS YOUR
-EMPLOYER, YOU REPRESENT THAT YOU HAVE THE LEGAL AUTHORITY TO BIND THAT ENTITY
-AND “CUSTOMER” SHALL REFER HEREIN TO SUCH ENTITY. IF YOU DO NOT HAVE SUCH
-AUTHORITY, OR IF YOU DO NOT AGREE WITH THE TERMS OF THIS AGREEMENT, YOU MUST
-NOT ACCEPT THIS AGREEMENT AND MAY NOT USE THE SOFTWARE.
->>>>>>> e4b7cbbc
-
-
-THIS SOFTWARE EVALUATION LICENSE AGREEMENT ("AGREEMENT") IS A LEGAL
-AGREEMENT BETWEEN SENDENCE SOLUTIONS LLC ("SENDENCE") AND THE BUSINESS ENTITY
-ON WHOSE BEHALF YOU ("YOU") ARE ACTING ("CUSTOMER") AS THE END USER OF THE
-SENDENCE SOFTWARE PRODUCT ACCOMPANYING THIS AGREEMENT, WHICH INCLUDES THE
-OBJECT CODE VERSION OF THE SOFTWARE AND MAY INCLUDE ASSOCIATED MEDIA, PRINTED
-MATERIALS,  AND DOCUMENTATION (COLLECTIVELY, THE "SOFTWARE"). THE SOFTWARE
-ALSO INCLUDES ANY UPDATES OR UPGRADES TO OR NEW VERSIONS OF THE ORIGINAL
-SOFTWARE, IF AND WHEN MADE AVAILABLE TO YOU BY SENDENCE.
-
-
-YOU AGREE THAT YOU ARE AN EMPLOYEE OR AGENT OF CUSTOMER AND ARE ENTERING INTO
-THIS AGREEMENT TO EVALUATE THE SOFTWARE FOR USE BY CUSTOMER FOR CUSTOMER'S
-OWN BUSINESS PURPOSES.  YOU HEREBY AGREE THAT YOU ENTER INTO THIS AGREEMENT
-ON BEHALF OF CUSTOMER AND THAT YOU HAVE THE AUTHORITY TO BIND CUSTOMER TO THE
-TERMS AND CONDITIONS OF THIS AGREEMENT.
-
-
-NOW, THEREFORE, in consideration of the premises and the mutual covenants of
-this Agreement, the parties hereto agree as follows:
-
-
-1.  LICENSE GRANT.  Subject to the terms of this Agreement, Sendence grants
-to Customer, during the Term, a limited, revocable, non-exclusive,
-non-transferable, non-sublicensable license to install and use the Software
-for a period of 120 days after initial clone, download, or software access
-(the "Evaluation Period") for the sole purpose of evaluating the Software.
-Customer shall not use the Software in a production environment.  Customer
-may only use the Software for evaluating the Software solely for Customer's
-own internal business purpose in accordance with the Software documentation
-and other terms and conditions of this Agreement.  Customer's right to use
-the Software shall lapse at the end of the Evaluation Period and, at that
-time, the Software will then become inoperable.  If Customer desires to
-continue using the Software, Customer must pay the applicable fees and must
-enter into another licensing agreement with Sendence unless Sendence agrees
-to extend this Agreement upon request of Customer.  If Customer is interested
-in a full commercial license, please contact:  vid@sendence.com.
-
-
-2.  RESTRICTIONS ON USE.  Customer acknowledges that the Software and the
-structure, organization, and source code thereof constitute valuable trade
-secrets of Sendence.  Accordingly, except as expressly permitted in Section 1
-or as otherwise authorized by Sendence in writing, Customer will not, and
-will not permit any third party to (a) modify, adapt, alter, translate, or
-create derivative works from the Software; (b) sublicense, lease, rent, loan,
-sell, distribute, make available or otherwise transfer the Software to any
-third party; (c) reverse engineer, decompile, disassemble, or otherwise
-attempt to derive the source code for the Software; or (d) otherwise use or
-copy the Software except as expressly allowed under Section 1 above.  Customer
-may not disclose to third parties or through publication the results of
-performance/benchmark tests run on the Software without the prior written
-consent of Sendence.
-
-
-3.  DELIVERY AND ACCEPTANCE.  The Software will be delivered electronically
-pursuant to Sendence's standard download procedures including source code
-access via GitHub and/or via AWS AMI. The Software is deemed accepted upon
-delivery.
-
-
-4.  OWNERSHIP.  As between the parties, the Software and all modifications and
-improvements to the Software, and all worldwide intellectual property rights
-and proprietary rights relating thereto or embodied therein, are the exclusive
-property of Sendence and its suppliers.  Sendence and its suppliers reserve
-all rights in and to the Software not expressly granted to Customer in Section
-1, and no other licenses or rights are granted by implication, estoppel or
-otherwise.
-
-
-5.  IMPLEMENTATION AND SUPPORT. Sendence has no obligation under this
-Agreement to provide any support or consultation concerning the Software;
-provided, however, Sendence may, in its sole discretion, provide Customer with
-certain support and consultation free of charge to assist in the evaluation
-activities of Customer under this Agreement. The furnishing of such support or
-consultation will not subject Sendence to any liability,  whether in contract,
-tort or otherwise.  Customer is responsible for providing all applicable
-hardware and any third party software or required installation and
-configuration services required for the operation of the Software.  Any third
-party software license agreements will be agreed to by Customer and the
-applicable third party software vendor.
-
-
-6.  TERM AND TERMINATION.  This Agreement is effective upon acceptance by
-Customer and shall continue until expiration of the Evaluation Period unless
-sooner terminated by Sendence for any reason whatsoever.  Customer may
-terminate this Agreement at any time by destroying the Software and notifying
-Sendence at:  vid@sendence.com.  If Customer breaches any
-provision of this Agreement, this Agreement will automatically terminate. Upon
-the expiration of the Evaluation Period or any termination of this Agreement,
-the license granted to Customer will terminate.  The provisions of Sections 2,
-4, 5, 6, 7, 8, 9, 10, 11 and 12 shall survive termination or expiration of
-this Agreement for any reason.
-
-
-7.  CONFIDENTIALITY.  Sendence may disclose certain information regarding the
-business of Sendence and its suppliers, including the Software and technical,
-marketing, financial, employee, planning, and other confidential or
-proprietary information of Sendence or its suppliers
-("Confidential Information"). Any information that Customer knew or
-should have known, under the circumstances, was considered confidential or
-proprietary by Sendence will be considered Confidential Information. Customer
-agrees (a) not to disclose Confidential information to any persons outside its
-organization, except to its consultants or agents who agree in writing to
-protect such Confidential information as required herein; and (b) to use the
-Confidential information only for the purpose of evaluating the Software.
-
-
-
-8.  DISCLAIMER.  CUSTOMER ACKNOWLEDGES AND AGREES THAT CUSTOMER'S USE OF THE
-SOFTWARE IS ENTIRELY AT ITS OWN RISK AND THE SOFTWARE PROVIDED BY SENDENCE TO
-CUSTOMER IS PROVIDED "AS IS" WITHOUT ANY WARRANTY OF ANY KIND WHATSOEVER.
-SENDENCE, ON BEHALF OF ITSELF AND ITS SUPPLIERS, HEREBY EXPRESSLY DISCLAIMS
-ALL WARRANTIES WITH REGARD TO THE SOFTWARE, WHETHER EXPRESS, IMPLIED,
-STATUTORY OR OTHERWISE, INCLUDING, WITHOUT LIMITATION, ANY IMPLIED WARRANTIES
-OF MERCHANTABILITY, FITNESS FOR A PARTICULAR PURPOSE, TITLE NON-INFRINGEMENT
-AND ANY WARRANTIES ARISING FROM COURSE OF DEALING OR COURSE OF PERFORMANCE. TO
-THE EXTENT THAT, AS A MATTER OF APPLICABLE LAW, ANY IMPLIED OR STATUTORY
-WARRANTY MAY NOT BE DISCLAIMED, THE DURATION AND SCOPE OF SUCH WARRANTY SHALL
-BE THE MINIMUM PERMISSIBLE UNDER SUCH APPLICABLE LAW.
-
-
-9.  LIMITATION OF LIABILITY.  IN NO EVENT WILL SENDENCE BE LIABLE FOR
-
-ANY CONSEQUENTIAL, INDIRECT, EXEMPLARY, PUNITIVE, SPECIAL OR INCIDENTAL
-DAMAGES, INCLUDING ANY LOST DATA AND LOST PROFITS, ARISING FROM OR RELATING TO
-THE SOFTWARE OR THIS AGREEMENT, EVEN IF SENDENCE HAS BEEN ADVISED OF THE
-POSSIBILITY OF SUCH DAMAGES. SENDENCE'S TOTAL CUMULATIVE LIABILITY IN
-CONNECTION WITH THIS AGREEMENT AND THE SOFTWARE, WHETHER IN CONTRACT OR TORT
-OR OTHERWISE, WILL NOT EXCEED $1000.  CUSTOMER ACKNOWLEDGES THAT THIS
-PROVISION REFLECTS THE AGREED UPON ALLOCATION OF RISK FOR THIS AGREEMENT AND
-THAT SENDENCE WOULD NOT ENTER INTO THIS AGREEMENT WITHOUT THESE LIMITATIONS ON
-ITS LIABILITY.
-
-
-10. COMPLIANCE WITH LAWS.  Customer shall comply with all laws, regulations,
-rules, ordinances and orders applicable to its use of the Software. Without
-limiting the foregoing, Customer shall comply with the relevant export
-administration and control laws and regulations, as may be amended from time
-to time, including, without limitation, the United States Export
-Administration Act, to ensure that the Software is not shipped, transferred or
-exported (directly or indirectly) in violation of U.S. law.
-
-
-11. U.S. GOVERNMENT END USERS.  The Software is a "commercial item" as that
-term is defined at 48 C.F.R. 2.101, consisting of "commercial computer
-software" and "commercial computer software documentation" as such terms are
-used in 48 C.F.R. 12.212.  Consistent with 48 C.F.R. 12.212 and 48 C.F.R.
-227.7202-1 through 227.7202-4, all U.S. Government end users acquire the
-Software with only those rights set forth therein.
-
-
-12. MISCELLANEOUS.  Customer may not assign or delegate, directly or
-indirectly, by operation of law or otherwise, this Agreement or any of its
-rights or obligations under this Agreement (including the license rights
-granted to Customer to the Software) to any third party.  Any attempted
-assignment or transfer in violation of the foregoing will be null and void and
-of no effect.
-
-
-This Agreement constitutes the entire understanding of the parties, and
-revokes and supersedes all prior agreements between the parties and is
-intended as a final expression of their Agreement. It shall not be modified or
-amended except in writing signed by the parties hereto and specifically
-referring to this Agreement. This Agreement shall take precedence over any
-other documents that may be in conflict therewith.
+SENDENCE WALLAROO SOFTWARE EVALUATION LICENSING AGREEMENT
+
+
+IMPORTANT--READ THESE TERMS CAREFULLY BEFORE CLONING, DOWNLOADING OR OTHERWISE
+ACCESSING SENDENCE WALLAROO SOFTWARE.
+
+
+This SOFTWARE EVALUATION LICENSE (“Agreement”) is a legal agreement between
+you (either an individual or an entity) (“Customer”) and Sendence Solutions,
+LLC. a Delaware corporation with offices at 222 Broadway, New York, NY 10038
+(“Sendence”), regarding software you have requested to clone, download, or
+otherwise access (the “Software”). BY USING THE SOFTWARE, CUSTOMER EXPRESSLY
+ACCEPTS AND AGREES TO THE TERMS OF THIS AGREEMENT. IF YOU ARE AN INDIVIDUAL
+AGREEING TO THE TERMS OF THIS AGREEMENT ON BEHALF OF AN ENTITY, SUCH AS YOUR
+EMPLOYER, YOU REPRESENT THAT YOU HAVE THE LEGAL AUTHORITY TO BIND THAT ENTITY
+AND “CUSTOMER” SHALL REFER HEREIN TO SUCH ENTITY. IF YOU DO NOT HAVE SUCH
+AUTHORITY, OR IF YOU DO NOT AGREE WITH THE TERMS OF THIS AGREEMENT, YOU MUST
+NOT ACCEPT THIS AGREEMENT AND MAY NOT USE THE SOFTWARE.
+
+
+THIS SOFTWARE EVALUATION LICENSE AGREEMENT ("AGREEMENT") IS A LEGAL
+AGREEMENT BETWEEN SENDENCE SOLUTIONS LLC ("SENDENCE") AND THE BUSINESS ENTITY
+ON WHOSE BEHALF YOU ("YOU") ARE ACTING ("CUSTOMER") AS THE END USER OF THE
+SENDENCE SOFTWARE PRODUCT ACCOMPANYING THIS AGREEMENT, WHICH INCLUDES THE
+OBJECT CODE VERSION OF THE SOFTWARE AND MAY INCLUDE ASSOCIATED MEDIA, PRINTED
+MATERIALS,  AND DOCUMENTATION (COLLECTIVELY, THE "SOFTWARE"). THE SOFTWARE
+ALSO INCLUDES ANY UPDATES OR UPGRADES TO OR NEW VERSIONS OF THE ORIGINAL
+SOFTWARE, IF AND WHEN MADE AVAILABLE TO YOU BY SENDENCE.
+
+
+YOU AGREE THAT YOU ARE AN EMPLOYEE OR AGENT OF CUSTOMER AND ARE ENTERING INTO
+THIS AGREEMENT TO EVALUATE THE SOFTWARE FOR USE BY CUSTOMER FOR CUSTOMER'S
+OWN BUSINESS PURPOSES.  YOU HEREBY AGREE THAT YOU ENTER INTO THIS AGREEMENT
+ON BEHALF OF CUSTOMER AND THAT YOU HAVE THE AUTHORITY TO BIND CUSTOMER TO THE
+TERMS AND CONDITIONS OF THIS AGREEMENT.
+
+
+NOW, THEREFORE, in consideration of the premises and the mutual covenants of
+this Agreement, the parties hereto agree as follows:
+
+
+1.  LICENSE GRANT.  Subject to the terms of this Agreement, Sendence grants
+to Customer, during the Term, a limited, revocable, non-exclusive,
+non-transferable, non-sublicensable license to install and use the Software
+for a period of 120 days after initial clone, download, or software access
+(the "Evaluation Period") for the sole purpose of evaluating the Software.
+Customer shall not use the Software in a production environment.  Customer
+may only use the Software for evaluating the Software solely for Customer's
+own internal business purpose in accordance with the Software documentation
+and other terms and conditions of this Agreement.  Customer's right to use
+the Software shall lapse at the end of the Evaluation Period and, at that
+time, the Software will then become inoperable.  If Customer desires to
+continue using the Software, Customer must pay the applicable fees and must
+enter into another licensing agreement with Sendence unless Sendence agrees
+to extend this Agreement upon request of Customer.  If Customer is interested
+in a full commercial license, please contact:  vid@sendence.com.
+
+
+2.  RESTRICTIONS ON USE.  Customer acknowledges that the Software and the
+structure, organization, and source code thereof constitute valuable trade
+secrets of Sendence.  Accordingly, except as expressly permitted in Section 1
+or as otherwise authorized by Sendence in writing, Customer will not, and
+will not permit any third party to (a) modify, adapt, alter, translate, or
+create derivative works from the Software; (b) sublicense, lease, rent, loan,
+sell, distribute, make available or otherwise transfer the Software to any
+third party; (c) reverse engineer, decompile, disassemble, or otherwise
+attempt to derive the source code for the Software; or (d) otherwise use or
+copy the Software except as expressly allowed under Section 1 above.  Customer
+may not disclose to third parties or through publication the results of
+performance/benchmark tests run on the Software without the prior written
+consent of Sendence.
+
+
+3.  DELIVERY AND ACCEPTANCE.  The Software will be delivered electronically
+pursuant to Sendence's standard download procedures including source code
+access via GitHub and/or via AWS AMI. The Software is deemed accepted upon
+delivery.
+
+
+4.  OWNERSHIP.  As between the parties, the Software and all modifications and
+improvements to the Software, and all worldwide intellectual property rights
+and proprietary rights relating thereto or embodied therein, are the exclusive
+property of Sendence and its suppliers.  Sendence and its suppliers reserve
+all rights in and to the Software not expressly granted to Customer in Section
+1, and no other licenses or rights are granted by implication, estoppel or
+otherwise.
+
+
+5.  IMPLEMENTATION AND SUPPORT. Sendence has no obligation under this
+Agreement to provide any support or consultation concerning the Software;
+provided, however, Sendence may, in its sole discretion, provide Customer with
+certain support and consultation free of charge to assist in the evaluation
+activities of Customer under this Agreement. The furnishing of such support or
+consultation will not subject Sendence to any liability,  whether in contract,
+tort or otherwise.  Customer is responsible for providing all applicable
+hardware and any third party software or required installation and
+configuration services required for the operation of the Software.  Any third
+party software license agreements will be agreed to by Customer and the
+applicable third party software vendor.
+
+
+6.  TERM AND TERMINATION.  This Agreement is effective upon acceptance by
+Customer and shall continue until expiration of the Evaluation Period unless
+sooner terminated by Sendence for any reason whatsoever.  Customer may
+terminate this Agreement at any time by destroying the Software and notifying
+Sendence at:  vid@sendence.com.  If Customer breaches any
+provision of this Agreement, this Agreement will automatically terminate. Upon
+the expiration of the Evaluation Period or any termination of this Agreement,
+the license granted to Customer will terminate.  The provisions of Sections 2,
+4, 5, 6, 7, 8, 9, 10, 11 and 12 shall survive termination or expiration of
+this Agreement for any reason.
+
+
+7.  CONFIDENTIALITY.  Sendence may disclose certain information regarding the
+business of Sendence and its suppliers, including the Software and technical,
+marketing, financial, employee, planning, and other confidential or
+proprietary information of Sendence or its suppliers
+("Confidential Information"). Any information that Customer knew or
+should have known, under the circumstances, was considered confidential or
+proprietary by Sendence will be considered Confidential Information. Customer
+agrees (a) not to disclose Confidential information to any persons outside its
+organization, except to its consultants or agents who agree in writing to
+protect such Confidential information as required herein; and (b) to use the
+Confidential information only for the purpose of evaluating the Software.
+
+
+
+8.  DISCLAIMER.  CUSTOMER ACKNOWLEDGES AND AGREES THAT CUSTOMER'S USE OF THE
+SOFTWARE IS ENTIRELY AT ITS OWN RISK AND THE SOFTWARE PROVIDED BY SENDENCE TO
+CUSTOMER IS PROVIDED "AS IS" WITHOUT ANY WARRANTY OF ANY KIND WHATSOEVER.
+SENDENCE, ON BEHALF OF ITSELF AND ITS SUPPLIERS, HEREBY EXPRESSLY DISCLAIMS
+ALL WARRANTIES WITH REGARD TO THE SOFTWARE, WHETHER EXPRESS, IMPLIED,
+STATUTORY OR OTHERWISE, INCLUDING, WITHOUT LIMITATION, ANY IMPLIED WARRANTIES
+OF MERCHANTABILITY, FITNESS FOR A PARTICULAR PURPOSE, TITLE NON-INFRINGEMENT
+AND ANY WARRANTIES ARISING FROM COURSE OF DEALING OR COURSE OF PERFORMANCE. TO
+THE EXTENT THAT, AS A MATTER OF APPLICABLE LAW, ANY IMPLIED OR STATUTORY
+WARRANTY MAY NOT BE DISCLAIMED, THE DURATION AND SCOPE OF SUCH WARRANTY SHALL
+BE THE MINIMUM PERMISSIBLE UNDER SUCH APPLICABLE LAW.
+
+
+9.  LIMITATION OF LIABILITY.  IN NO EVENT WILL SENDENCE BE LIABLE FOR
+
+ANY CONSEQUENTIAL, INDIRECT, EXEMPLARY, PUNITIVE, SPECIAL OR INCIDENTAL
+DAMAGES, INCLUDING ANY LOST DATA AND LOST PROFITS, ARISING FROM OR RELATING TO
+THE SOFTWARE OR THIS AGREEMENT, EVEN IF SENDENCE HAS BEEN ADVISED OF THE
+POSSIBILITY OF SUCH DAMAGES. SENDENCE'S TOTAL CUMULATIVE LIABILITY IN
+CONNECTION WITH THIS AGREEMENT AND THE SOFTWARE, WHETHER IN CONTRACT OR TORT
+OR OTHERWISE, WILL NOT EXCEED $1000.  CUSTOMER ACKNOWLEDGES THAT THIS
+PROVISION REFLECTS THE AGREED UPON ALLOCATION OF RISK FOR THIS AGREEMENT AND
+THAT SENDENCE WOULD NOT ENTER INTO THIS AGREEMENT WITHOUT THESE LIMITATIONS ON
+ITS LIABILITY.
+
+
+10. COMPLIANCE WITH LAWS.  Customer shall comply with all laws, regulations,
+rules, ordinances and orders applicable to its use of the Software. Without
+limiting the foregoing, Customer shall comply with the relevant export
+administration and control laws and regulations, as may be amended from time
+to time, including, without limitation, the United States Export
+Administration Act, to ensure that the Software is not shipped, transferred or
+exported (directly or indirectly) in violation of U.S. law.
+
+
+11. U.S. GOVERNMENT END USERS.  The Software is a "commercial item" as that
+term is defined at 48 C.F.R. 2.101, consisting of "commercial computer
+software" and "commercial computer software documentation" as such terms are
+used in 48 C.F.R. 12.212.  Consistent with 48 C.F.R. 12.212 and 48 C.F.R.
+227.7202-1 through 227.7202-4, all U.S. Government end users acquire the
+Software with only those rights set forth therein.
+
+
+12. MISCELLANEOUS.  Customer may not assign or delegate, directly or
+indirectly, by operation of law or otherwise, this Agreement or any of its
+rights or obligations under this Agreement (including the license rights
+granted to Customer to the Software) to any third party.  Any attempted
+assignment or transfer in violation of the foregoing will be null and void and
+of no effect.
+
+
+This Agreement constitutes the entire understanding of the parties, and
+revokes and supersedes all prior agreements between the parties and is
+intended as a final expression of their Agreement. It shall not be modified or
+amended except in writing signed by the parties hereto and specifically
+referring to this Agreement. This Agreement shall take precedence over any
+other documents that may be in conflict therewith.