--- conflicted
+++ resolved
@@ -1,5 +1,4 @@
 use "collections"
-use "debug"
 use "net"
 use "buffy/messages"
 use "buffy/metrics"
@@ -29,20 +28,10 @@
   // input will be a Message[In] once the typearg issue is fixed
   // ponyc #723
   be apply(input: StepMessage val) =>
-<<<<<<< HEAD
-    try
-      let tcp_msg: Array[U8] val = WireMsgEncoder.forward(_step_id, _node_name,
-        input, _auth)
-      _coordinator.send_data_message(_target_node_name, tcp_msg)
-      _metrics_collector.report_boundary_metrics(BoundaryTypes.ingress_egress(),
-        input.id(), input.last_ingress_ts(), Epoch.milliseconds())
-    end
-=======
     let forward = Forward(_step_id, _node_name, input)
     _coordinator.send_data_message(_target_node_name, forward)
     _metrics_collector.report_boundary_metrics(BoundaryTypes.ingress_egress(),
-      input.id(), input.last_ingress_ts(), Time.millis())
->>>>>>> 6491e435
+      input.id(), input.last_ingress_ts(), Epoch.milliseconds())
 
 actor StepManager
   let _env: Env
