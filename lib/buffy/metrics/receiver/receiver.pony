--- conflicted
+++ resolved
@@ -97,8 +97,7 @@
           MetricsOutputHandler(MonitoringHubEncoder, consume output, name')
 
         // Metrics Collection actor
-<<<<<<< HEAD
-        let bin_selector: F64Selector val = FixedBinSelector
+        let bin_selector: F64Selector val = Log10Selector //FixedBinSelector
         let mc = MetricsCollection(bin_selector, period_arg, handler)
 
         // start a timer to flush the metrics-collection
@@ -124,11 +123,6 @@
           env.out.print("Reporting to file " + arg + " every " +
             report_period.string() + " seconds.")
         end
-=======
-        let period: U64 = 1
-        let bin_selector: F64Selector val = Log10Selector//FixedBinSelector
-        let mc = MetricsCollection(bin_selector, period, handler)
->>>>>>> 6003ef7b
 
         // Metrics Receiver Listener
         let collections': Array[MetricsCollection tag] val =
