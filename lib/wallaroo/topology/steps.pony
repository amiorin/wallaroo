--- conflicted
+++ resolved
@@ -118,37 +118,14 @@
       StepRouteCallbackHandler
     for consumer in _router.routes().values() do
       _routes(consumer) =
-<<<<<<< HEAD
-        _route_builder(this, consumer, callback_handler)
-=======
-        _route_builder(this, consumer, StepRouteCallbackHandler,
-        _metrics_reporter)
-    end
-
-    for (worker, boundary) in outgoing_boundaries.pairs() do
-      _routes(boundary) =
-        _route_builder(this, boundary, StepRouteCallbackHandler,
-        _metrics_reporter)
->>>>>>> dd188c26
+        _route_builder(this, consumer, callback_handler, _metrics_reporter)
     end
 
     match _default_target
     | let r: CreditFlowConsumerStep =>
-<<<<<<< HEAD
-      _routes(r) = _route_builder(this, r, callback_handler)
-    end
-
-=======
-      _routes(r) = _route_builder(this, r, StepRouteCallbackHandler,
-        _metrics_reporter)
-    end
-
-    // for sink in tcp_sinks.values() do
-    //   _routes(sink) = _route_builder(this, sink, StepRouteCallbackHandler,
-    //     _metrics_reporter)
-    // end
-
->>>>>>> dd188c26
+      _routes(r) = _route_builder(this, r, callback_handler, _metrics_reporter)
+    end
+
     for r in _routes.values() do
       r.application_created()
       ifdef "resilience" then
