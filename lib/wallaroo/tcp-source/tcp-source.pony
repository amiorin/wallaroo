use "buffered"
use "collections"
use "net"
use "time"
use "wallaroo/boundary"
use "wallaroo/fail"
use "wallaroo/invariant"
use "wallaroo/metrics"
use "wallaroo/routing"
use "wallaroo/tcp-sink"
use "wallaroo/topology"

use @pony_asio_event_create[AsioEventID](owner: AsioEventNotify, fd: U32,
  flags: U32, nsec: U64, noisy: Bool)
use @pony_asio_event_fd[U32](event: AsioEventID)
use @pony_asio_event_unsubscribe[None](event: AsioEventID)
use @pony_asio_event_resubscribe[None](event: AsioEventID, flags: U32)
use @pony_asio_event_destroy[None](event: AsioEventID)

actor TCPSource is Producer
  """
  # TCPSource

  ## Future work
  * Switch to requesting credits via promise
  """
  // Credit Flow
  let _routes: MapIs[CreditFlowConsumer, Route] = _routes.create()
  let _route_builder: RouteBuilder val
  let _outgoing_boundaries: Map[String, OutgoingBoundary] val
  let _tcp_sinks: Array[TCPSink] val
  // Determines if we can still process credits from consumers
  var _unregistered: Bool = false
  var _max_route_credits: ISize = 1_024

  let _metrics_reporter: MetricsReporter

  // TCP
  let _listen: TCPSourceListener
  let _notify: TCPSourceNotify
  var _next_size: USize
  let _max_size: USize
  let _max_read: USize
  var _connect_count: U32
  var _fd: U32 = -1
  var _expect: USize = 0
  var _connected: Bool = false
  var _closed: Bool = false
  var _event: AsioEventID = AsioEvent.none()
  var _read_buf: Array[U8] iso
  var _shutdown_peer: Bool = false
  var _readable: Bool = false
  var _read_len: USize = 0
  var _reading: Bool = false
  var _shutdown: Bool = false
  var _muted: Bool =
    ifdef "backpressure" then
      true
    else
      false
    end
  var _expect_read_buf: Reader = Reader

  // Origin (Resilience)
  var _seq_id: SeqId = 1 // 0 is reserved for "not seen yet"

  let _rcbhandler: TCPSourceRouteCallbackHandler ref =
    TCPSourceRouteCallbackHandler

  new _accept(listen: TCPSourceListener, notify: TCPSourceNotify iso,
    routes: Array[CreditFlowConsumerStep] val, route_builder: RouteBuilder val,
    outgoing_boundaries: Map[String, OutgoingBoundary] val,
    tcp_sinks: Array[TCPSink] val,
    fd: U32, default_target: (CreditFlowConsumerStep | None) = None,
    forward_route_builder: (RouteBuilder val | None) = None,
    init_size: USize = 64, max_size: USize = 16384,
    metrics_reporter: MetricsReporter iso)
  =>
    """
    A new connection accepted on a server.
    """
    _metrics_reporter = consume metrics_reporter
    _listen = listen
    _notify = consume notify
    _notify.set_origin(this)
    _connect_count = 0
    _fd = fd
    ifdef linux then
      _event = @pony_asio_event_create(this, fd,
        AsioEvent.read_write_oneshot(), 0, true)
    else
      _event = @pony_asio_event_create(this, fd,
        AsioEvent.read_write(), 0, true)
    end
    _connected = true
    _read_buf = recover Array[U8].undefined(init_size) end
    _next_size = init_size
<<<<<<< HEAD
    _max_size = 2_097_152
=======
    _max_size = 65_536
    _max_read = 16_384
>>>>>>> ad182529

    _route_builder = route_builder
    _outgoing_boundaries = outgoing_boundaries
    _tcp_sinks = tcp_sinks

    //TODO: either only accept when we are done recovering or don't start
    //listening until we are done recovering
    _notify.accepted(this)

    for consumer in routes.values() do
      _routes(consumer) =
        _route_builder(this, consumer, _rcbhandler, _metrics_reporter)
    end

    for (worker, boundary) in _outgoing_boundaries.pairs() do
      _routes(boundary) =
        _route_builder(this, boundary, _rcbhandler, _metrics_reporter)
    end

    match default_target
    | let r: CreditFlowConsumerStep =>
      match forward_route_builder
      | let frb: RouteBuilder val =>
        _routes(r) = frb(this, r, _rcbhandler, _metrics_reporter)
      end
    end

    for r in _routes.values() do
      // TODO: this is a hack, we shouldn't be calling application events
      // directly. route lifecycle needs to be broken out better from
      // application lifecycle
      r.application_created()
    end

    for r in _routes.values() do
      r.application_initialized(_max_route_credits, "TCPSource")
    end

  fun desc(): String =>
    "TCPSource"

  //////////////
  // ORIGIN (resilience)
  fun ref _x_resilience_routes(): Routes =>
    // TODO: we don't really need this
    // Because we dont actually do any resilience work
    Routes

  // Override these for TCPSource as we are currently
  // not resilient.
  fun ref _flush(low_watermark: U64) =>
    None

  be log_flushed(low_watermark: SeqId) =>
    None

  fun ref _bookkeeping(o_route_id: RouteId, o_seq_id: SeqId,
    i_origin: Producer, i_route_id: RouteId, i_seq_id: SeqId)
  =>
    None

  be update_watermark(route_id: RouteId, seq_id: SeqId) =>
    ifdef "trace" then
      @printf[I32]("TCPSource received update_watermark\n".cstring())
    end

  fun ref _update_watermark(route_id: RouteId, seq_id: SeqId) =>
    None

  be dispose() =>
    """
    - Close the connection gracefully.
    """
    close()

  //
  // CREDIT FLOW
  fun ref recoup_credits(credits: ISize) =>
    // We don't hand credits upstream from a source, so we don't need to
    // recoup them
    None

  be receive_credits(credits: ISize, from: CreditFlowConsumer) =>
    ifdef debug then
      Invariant(_routes.contains(from))
    end

    if _unregistered then
      ifdef "credit_trace" then
        @printf[I32]("Unregistered source returning credits unused\n".cstring())
      end
      from.return_credits(credits)
    else
      try
        let route = _routes(from)
        route.receive_credits(credits)
      end
    end

  fun ref route_to(c: CreditFlowConsumer): (Route | None) =>
    try
      _routes(c)
    else
      None
    end

  fun ref next_sequence_id(): U64 =>
    _seq_id = _seq_id + 1

  //
  // TCP
  be _event_notify(event: AsioEventID, flags: U32, arg: U32) =>
    """
    Handle socket events.
    """
    if event isnt _event then
      if AsioEvent.writeable(flags) then
        // A connection has completed.
        var fd = @pony_asio_event_fd(event)
        _connect_count = _connect_count - 1

        if not _connected and not _closed then
          // We don't have a connection yet.
          if @pony_os_connected[Bool](fd) then
            // The connection was successful, make it ours.
            _fd = fd
            _event = event
            _connected = true

            _notify.connected(this)
          else
            // The connection failed, unsubscribe the event and close.
            @pony_asio_event_unsubscribe(event)
            @pony_os_socket_close[None](fd)
            _notify_connecting()
          end
        else
          // We're already connected, unsubscribe the event and close.
          @pony_asio_event_unsubscribe(event)
          @pony_os_socket_close[None](fd)
        end
      else
        // It's not our event.
        if AsioEvent.disposable(flags) then
          // It's disposable, so dispose of it.
          @pony_asio_event_destroy(event)
        end
      end
    else
      if AsioEvent.readable(flags) then
        _readable = true
        _pending_reads()
      end

      if AsioEvent.disposable(flags) then
        @pony_asio_event_destroy(event)
        _event = AsioEvent.none()
      end

      _try_shutdown()
    end
    _resubscribe_event()

  fun ref _notify_connecting() =>
    """
    Inform the notifier that we're connecting.
    """
    if _connect_count > 0 then
      _notify.connecting(this, _connect_count)
    else
      _notify.connect_failed(this)
      _hard_close()
    end

  fun ref close() =>
    """
    Attempt to perform a graceful shutdown. Don't accept new writes. If the
    connection isn't muted then we won't finish closing until we get a zero
    length read.  If the connection is muted, perform a hard close and
    shut down immediately.
    """
    if _muted then
      _hard_close()
    else
      _close()
    end

  fun ref _close() =>
    _closed = true
    _try_shutdown()

  fun ref _try_shutdown() =>
    """
    If we have closed and we have no remaining writes or pending connections,
    then shutdown.
    """
    if not _closed then
      return
    end

    if
      not _shutdown and
      (_connect_count == 0)
    then
      _shutdown = true

      if _connected then
        @pony_os_socket_shutdown[None](_fd)
      else
        _shutdown_peer = true
      end
    end

    if _connected and _shutdown and _shutdown_peer then
      _hard_close()
    else
      if not _unregistered then
        _dispose_routes()
      end
    end

  fun ref _hard_close() =>
    """
    When an error happens, do a non-graceful close.
    """
    if not _connected then
      return
    end

    _connected = false
    _closed = true
    _shutdown = true
    _shutdown_peer = true

    // Unsubscribe immediately and drop all pending writes.
    @pony_asio_event_unsubscribe(_event)
    _readable = false

    @pony_os_socket_close[None](_fd)
    _fd = -1

    _notify.closed(this)

    _listen._conn_closed()
    if not _unregistered then
      _dispose_routes()
    end
    _unregistered = true

  fun ref _dispose_routes() =>
    for r in _routes.values() do
      r.dispose()
    end
    _muted = true
    _unregistered = true

  fun ref _pending_reads() =>
    """
    Unless this connection is currently muted, read while data is available,
    guessing the next packet length as we go. If we read 4 kb of data, send
    ourself a resume message and stop reading, to avoid starving other actors.
    """
    try
      var sum: USize = 0
      _reading = true

      while _readable and not _shutdown_peer do
        if _muted then
          _reading = false
          return
        end

        while (_expect_read_buf.size() > 0) and
          (_expect_read_buf.size() >= _expect)
        do
          let block_size = if _expect != 0 then
            _expect
          else
            _expect_read_buf.size()
          end

          let out = _expect_read_buf.block(block_size)
          let carry_on = _notify.received(this, consume out)
          // We might have become muted while handling the
          // last batch of data
          if _muted then
            _reading = false
            return
          end
<<<<<<< HEAD

          if not carry_on then
            _read_again()
            _reading = false
            return
          end

          sum = sum + block_size

=======
          if not carry_on then
            _read_again()
            _reading = false
            return
          end

          sum = sum + block_size

>>>>>>> ad182529
          if sum >= _max_size then
            // If we've read _max_size, yield and read again later.
            _read_again()
            _reading = false
            return
          end
        end

        // Read as much data as possible.
        _read_buf_size()
        let len = @pony_os_recv[USize](
          _event,
          _read_buf.cpointer().usize() + _read_len,
          _read_buf.size() - _read_len) ?

        match len
        | 0 =>
          // Would block, try again later.
          _readable = false
          _resubscribe_event()
          _reading = false
          return
        | _next_size =>
          // Increase the read buffer size.
          _next_size = _max_read.min(_next_size * 2)
        end

         _read_len = _read_len + len

        if _expect != 0 then
          let data = _read_buf = recover Array[U8] end
          data.truncate(_read_len)
          _read_len = 0

          _expect_read_buf.append(consume data)

          while (_expect_read_buf.size() > 0) and
            (_expect_read_buf.size() >= _expect)
          do
            let block_size = if _expect != 0 then
              _expect
            else
              _expect_read_buf.size()
            end

            let out = _expect_read_buf.block(block_size)
            let osize = block_size

            let carry_on = _notify.received(this, consume out)
            // We might have become muted while handling the
            // last batch of data
            if _muted then
              _reading = false
              return
            end
            if not carry_on then
              _read_again()
              _reading = false
              return
            end

            sum = sum + osize

            if sum >= _max_size then
              // If we've read _max_size, yield and read again later.
              _read_again()
              _reading = false
              return
            end
          end
        else
          let data = _read_buf = recover Array[U8] end
          data.truncate(_read_len)
          let dsize = _read_len
          _read_len = 0

          let carry_on = _notify.received(this, consume data)
          // We might have become muted while handling the
          // last batch of data
          if _muted then
            _reading = false
            return
          end
          if not carry_on then
            _read_again()
            _reading = false
            return
          end

          sum = sum + dsize

          if sum >= _max_size then
            // If we've read _max_size, yield and read again later.
            _read_again()
            _reading = false
            return
          end
        end
      end
    else
      // The socket has been closed from the other side.
      _shutdown_peer = true
      close()
    end

    _reading = false

  be _read_again() =>
    """
    Resume reading.
    """

    _pending_reads()

  fun ref _read_buf_size() =>
    """
    Resize the read buffer.
    """

    _read_buf.undefined(_next_size)

  fun ref _mute() =>
    //ifdef "credit_trace" then
      @printf[I32]("MUTE\n".cstring())
    //end
    _muted = true

  fun ref _unmute() =>
    //ifdef "credit_trace" then
      @printf[I32]("UNMUTE\n".cstring())
    //end
    _muted = false
    if not _reading then
      _pending_reads()
    end

  be unmute() =>
    _unmute()

  fun ref is_muted(): Bool =>
    _muted

  fun ref expect(qty: USize = 0) =>
    """
    A `received` call on the notifier must contain exactly `qty` bytes. If
    `qty` is zero, the call can contain any amount of data.
    """
    // TODO: verify that removal of "in_sent" check is harmless
    _expect = _notify.expect(this, qty)

  fun ref _resubscribe_event() =>
    ifdef linux then
      let flags = if not _readable then
        AsioEvent.read() or AsioEvent.oneshot()
      else
        return
      end

      @pony_asio_event_resubscribe(_event, flags)
    end

  fun ref credits_exhausted() =>
    _rcbhandler.credits_exhausted(this)

  fun ref credits_initialized() =>
    _rcbhandler.credits_initialized(this)

  fun ref report_route_ready_to_work(r: (CreditRequester | RouteLogic)) =>
    None

  fun ref credits_replenished() =>
    _rcbhandler.credits_replenished(this)

class TCPSourceRouteCallbackHandler is RouteCallbackHandler
  let _registered_routes: SetIs[RouteLogic tag] = _registered_routes.create()
  var _muted: ISize = 0
  let _timers: Timers = Timers

  fun ref register(producer: Producer ref, r: RouteLogic tag) =>
    ifdef debug then
      Invariant(not _registered_routes.contains(r))
    end

    match producer
    | let s: TCPSource ref =>
      _registered_routes.set(r)
      ifdef "backpressure" then
        _try_mute(s)
      end
    else
      Fail()
    end

  fun shutdown(producer: Producer ref) =>
    match producer
    | let p: TCPSource ref =>
      p._hard_close()
    else
      Fail()
    end

  fun ref credits_initialized(producer: Producer ref) =>
    match producer
    | let s: TCPSource ref =>
      _try_unmute(s)
    end

  fun ref credits_replenished(producer: Producer ref) =>
    ifdef debug then
      Invariant(_muted > 0)
    end

    match producer
    | let s: TCPSource ref =>
      _try_unmute(s)
      ifdef "credit_trace" then
        @printf[I32]("Credits_replenished. Now _muted=%llu\n".cstring(),
          _muted)
      end
    else
      Fail()
    end

  fun ref credits_exhausted(producer: Producer ref) =>
    match producer
    | let s: TCPSource ref =>
      _try_mute(s)
      ifdef "credit_trace" then
        @printf[I32]("Credits_exhausted. Now _muted=%llu\n".cstring(),
          _muted)
      end
    else
      Fail()
    end

  fun ref _try_mute(s: TCPSource ref) =>
    if _muted == 0 then
      s._mute()
    end
    _muted = _muted + 1

  fun ref _try_unmute(s: TCPSource ref) =>
    _muted = _muted - 1
    if _muted == 0 then
      s._unmute()
    end<|MERGE_RESOLUTION|>--- conflicted
+++ resolved
@@ -95,12 +95,8 @@
     _connected = true
     _read_buf = recover Array[U8].undefined(init_size) end
     _next_size = init_size
-<<<<<<< HEAD
-    _max_size = 2_097_152
-=======
     _max_size = 65_536
     _max_read = 16_384
->>>>>>> ad182529
 
     _route_builder = route_builder
     _outgoing_boundaries = outgoing_boundaries
@@ -390,8 +386,6 @@
             _reading = false
             return
           end
-<<<<<<< HEAD
-
           if not carry_on then
             _read_again()
             _reading = false
@@ -400,16 +394,6 @@
 
           sum = sum + block_size
 
-=======
-          if not carry_on then
-            _read_again()
-            _reading = false
-            return
-          end
-
-          sum = sum + block_size
-
->>>>>>> ad182529
           if sum >= _max_size then
             // If we've read _max_size, yield and read again later.
             _read_again()
