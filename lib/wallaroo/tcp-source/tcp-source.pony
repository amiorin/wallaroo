use "buffered"
use "collections"
use "net"
use "wallaroo/backpressure"
use "wallaroo/boundary"
use "wallaroo/fail"
use "wallaroo/invariant"
use "wallaroo/metrics"
use "wallaroo/tcp-sink"
use "wallaroo/topology"

use @pony_asio_event_create[AsioEventID](owner: AsioEventNotify, fd: U32,
  flags: U32, nsec: U64, noisy: Bool)
use @pony_asio_event_fd[U32](event: AsioEventID)
use @pony_asio_event_unsubscribe[None](event: AsioEventID)
use @pony_asio_event_resubscribe[None](event: AsioEventID, flags: U32)
use @pony_asio_event_destroy[None](event: AsioEventID)

actor TCPSource is Producer
  """
  # TCPSource

  ## Future work
  * Switch to requesting credits via promise
  """
  // Credit Flow
  let _routes: MapIs[CreditFlowConsumer, Route] = _routes.create()
  let _route_builder: RouteBuilder val
  let _outgoing_boundaries: Map[String, OutgoingBoundary] val
  let _tcp_sinks: Array[TCPSink] val
  // Determines if we can still process credits from consumers
  var _unregistered: Bool = false
  var _max_route_credits: ISize = 1_024

  let _metrics_reporter: MetricsReporter

  // TCP
  let _listen: TCPSourceListener
  let _notify: TCPSourceNotify
  var _next_size: USize
  let _max_size: USize
  var _connect_count: U32
  var _fd: U32 = -1
  var _expect: USize = 0
  var _connected: Bool = false
  var _closed: Bool = false
  var _event: AsioEventID = AsioEvent.none()
  var _read_buf: Array[U8] iso
  var _shutdown_peer: Bool = false
  var _readable: Bool = false
  var _read_len: USize = 0
  var _reading: Bool = false
  var _shutdown: Bool = false
  var _muted: Bool =
    ifdef "backpressure" then
      true
    else
      false
    end
  var _expect_read_buf: Reader = Reader

  // Origin (Resilience)
  var _seq_id: SeqId = 1 // 0 is reserved for "not seen yet"

  new _accept(listen: TCPSourceListener, notify: TCPSourceNotify iso,
    routes: Array[CreditFlowConsumerStep] val, route_builder: RouteBuilder val,
    outgoing_boundaries: Map[String, OutgoingBoundary] val,
    tcp_sinks: Array[TCPSink] val,
    fd: U32, default_target: (CreditFlowConsumerStep | None) = None,
    forward_route_builder: (RouteBuilder val | None) = None,
    init_size: USize = 64, max_size: USize = 16384,
    metrics_reporter: MetricsReporter iso)
  =>
    """
    A new connection accepted on a server.
    """
<<<<<<< HEAD
=======
    _max_route_credits = _max_route_credits.usize().next_pow2().isize()
    _metrics_reporter = consume metrics_reporter
>>>>>>> dd188c26
    _listen = listen
    _notify = consume notify
    _notify.set_origin(this)
    _connect_count = 0
    _fd = fd
    ifdef linux then
      _event = @pony_asio_event_create(this, fd,
        AsioEvent.read_write_oneshot(), 0, true)
    else
      _event = @pony_asio_event_create(this, fd,
        AsioEvent.read_write(), 0, true)
    end
    _connected = true
    _read_buf = recover Array[U8].undefined(init_size) end
    _next_size = init_size
    _max_size = max_size

    _route_builder = route_builder
    _outgoing_boundaries = outgoing_boundaries
    _tcp_sinks = tcp_sinks

    //TODO: either only accept when we are done recovering or don't start
    //listening until we are done recovering
    _notify.accepted(this)

    let handler: TCPSourceRouteCallbackHandler ref =
      TCPSourceRouteCallbackHandler

    for consumer in routes.values() do
      _routes(consumer) =
<<<<<<< HEAD
        _route_builder(this, consumer, handler)
=======
        _route_builder(this, consumer, TCPSourceRouteCallbackHandler,
          _metrics_reporter)
>>>>>>> dd188c26
    end

    for (worker, boundary) in _outgoing_boundaries.pairs() do
      _routes(boundary) =
<<<<<<< HEAD
        _route_builder(this, boundary, handler)
=======
        _route_builder(this, boundary, TCPSourceRouteCallbackHandler,
          _metrics_reporter)
>>>>>>> dd188c26
    end

    match default_target
    | let r: CreditFlowConsumerStep =>
      match forward_route_builder
      | let frb: RouteBuilder val =>
<<<<<<< HEAD
        _routes(r) = frb(this, r, handler)
=======
        _routes(r) = frb(this, r, TCPSourceRouteCallbackHandler, 
          _metrics_reporter)
>>>>>>> dd188c26
      end
    end

    for r in _routes.values() do
      // TODO: this is a hack, we shouldn't be calling application events
      // directly. route lifecycle needs to be broken out better from
      // application lifecycle
      r.application_created()
    end

    for r in _routes.values() do
      r.application_initialized(_max_route_credits, "TCPSource")
    end

  //////////////
  // ORIGIN (resilience)
  fun ref _x_resilience_routes(): Routes =>
    // TODO: we don't really need this
    // Because we dont actually do any resilience work
    Routes

  // Override these for TCPSource as we are currently
  // not resilient.
  fun ref _flush(low_watermark: U64) =>
    None

  be log_flushed(low_watermark: SeqId) =>
    None

  fun ref _bookkeeping(o_route_id: RouteId, o_seq_id: SeqId,
    i_origin: Producer, i_route_id: RouteId, i_seq_id: SeqId)
  =>
    None

  be update_watermark(route_id: RouteId, seq_id: SeqId) =>
    ifdef "trace" then
      @printf[I32]("TCPSource received update_watermark\n".cstring())
    end

  fun ref _update_watermark(route_id: RouteId, seq_id: SeqId) =>
    None

  be dispose() =>
    """
    - Close the connection gracefully.
    """
    close()

  //
  // CREDIT FLOW
  fun ref recoup_credits(credits: ISize) =>
    // We don't hand credits upstream from a source, so we don't need to
    // recoup them
    None

  be receive_credits(credits: ISize, from: CreditFlowConsumer) =>
    ifdef debug then
      Invariant(_routes.contains(from))
    end

    if _unregistered then
      ifdef "credit_trace" then
        @printf[I32]("Unregistered source returning credits unused\n".cstring())
      end
      from.return_credits(credits)
    else
      try
        let route = _routes(from)
        route.receive_credits(credits)
      end
    end

  fun ref route_to(c: CreditFlowConsumerStep): (Route | None) =>
    try
      _routes(c)
    else
      None
    end

  fun ref next_sequence_id(): U64 =>
    _seq_id = _seq_id + 1

  //
  // TCP
  be _event_notify(event: AsioEventID, flags: U32, arg: U32) =>
    """
    Handle socket events.
    """
    if event isnt _event then
      if AsioEvent.writeable(flags) then
        // A connection has completed.
        var fd = @pony_asio_event_fd(event)
        _connect_count = _connect_count - 1

        if not _connected and not _closed then
          // We don't have a connection yet.
          if @pony_os_connected[Bool](fd) then
            // The connection was successful, make it ours.
            _fd = fd
            _event = event
            _connected = true

            _notify.connected(this)
          else
            // The connection failed, unsubscribe the event and close.
            @pony_asio_event_unsubscribe(event)
            @pony_os_socket_close[None](fd)
            _notify_connecting()
          end
        else
          // We're already connected, unsubscribe the event and close.
          @pony_asio_event_unsubscribe(event)
          @pony_os_socket_close[None](fd)
        end
      else
        // It's not our event.
        if AsioEvent.disposable(flags) then
          // It's disposable, so dispose of it.
          @pony_asio_event_destroy(event)
        end
      end
    else
      if AsioEvent.readable(flags) then
        _readable = true
        _pending_reads()
      end

      if AsioEvent.disposable(flags) then
        @pony_asio_event_destroy(event)
        _event = AsioEvent.none()
      end

      _try_shutdown()
    end
    _resubscribe_event()

  fun ref _notify_connecting() =>
    """
    Inform the notifier that we're connecting.
    """
    if _connect_count > 0 then
      _notify.connecting(this, _connect_count)
    else
      _notify.connect_failed(this)
      _hard_close()
    end

  fun ref close() =>
    """
    Attempt to perform a graceful shutdown. Don't accept new writes. If the
    connection isn't muted then we won't finish closing until we get a zero
    length read.  If the connection is muted, perform a hard close and
    shut down immediately.
    """
    if _muted then
      _hard_close()
    else
      _close()
    end

  fun ref _close() =>
    _closed = true
    _try_shutdown()

  fun ref _try_shutdown() =>
    """
    If we have closed and we have no remaining writes or pending connections,
    then shutdown.
    """
    if not _closed then
      return
    end

    if
      not _shutdown and
      (_connect_count == 0)
    then
      _shutdown = true

      if _connected then
        @pony_os_socket_shutdown[None](_fd)
      else
        _shutdown_peer = true
      end
    end

    if _connected and _shutdown and _shutdown_peer then
      _hard_close()
    else
      if not _unregistered then
        _dispose_routes()
      end
    end

  fun ref _hard_close() =>
    """
    When an error happens, do a non-graceful close.
    """
    if not _connected then
      return
    end

    _connected = false
    _closed = true
    _shutdown = true
    _shutdown_peer = true

    // Unsubscribe immediately and drop all pending writes.
    @pony_asio_event_unsubscribe(_event)
    _readable = false

    @pony_os_socket_close[None](_fd)
    _fd = -1

    _notify.closed(this)

    _listen._conn_closed()
    if not _unregistered then
      _dispose_routes()
    end
    _unregistered = true

  fun ref _dispose_routes() =>
    for r in _routes.values() do
      r.dispose()
    end
    _muted = true
    _unregistered = true

  fun ref _pending_reads() =>
    """
    Unless this connection is currently muted, read while data is available,
    guessing the next packet length as we go. If we read 4 kb of data, send
    ourself a resume message and stop reading, to avoid starving other actors.
    """
    try
      var sum: USize = 0
      _reading = true

      while _readable and not _shutdown_peer do
        if _muted then
          _reading = false
          return
        end

        while (_expect_read_buf.size() > 0) and
          (_expect_read_buf.size() >= _expect)
        do
          let block_size = if _expect != 0 then
            _expect
          else
            _expect_read_buf.size()
          end

          let out = _expect_read_buf.block(block_size)
          let carry_on = _notify.received(this, consume out)
          // We might have become muted while handling the
          // last batch of data
          if _muted then
            _reading = false
            return
          end
          ifdef osx then
            if not carry_on then
              _read_again()
              _reading = false
              return
            end

            sum = sum + block_size

            if sum >= _max_size then
              // If we've read _max_size, yield and read again later.
              _read_again()
              _reading = false
              return
            end
          end
        end

        // Read as much data as possible.
        _read_buf_size()
        let len = @pony_os_recv[USize](
          _event,
          _read_buf.cpointer().usize() + _read_len,
          _read_buf.size() - _read_len) ?

        match len
        | 0 =>
          // Would block, try again later.
          _readable = false
          _resubscribe_event()
          _reading = false
          return
        | _next_size =>
          // Increase the read buffer size.
          _next_size = _max_size.min(_next_size * 2)
        end

         _read_len = _read_len + len

        if _expect != 0 then
          let data = _read_buf = recover Array[U8] end
          data.truncate(_read_len)
          _read_len = 0

          _expect_read_buf.append(consume data)

          while (_expect_read_buf.size() > 0) and
            (_expect_read_buf.size() >= _expect)
          do
            let block_size = if _expect != 0 then
              _expect
            else
              _expect_read_buf.size()
            end

            let out = _expect_read_buf.block(block_size)
            let osize = block_size

            let carry_on = _notify.received(this, consume out)
            // We might have become muted while handling the
            // last batch of data
            if _muted then
              _reading = false
              return
            end
            ifdef osx then
              if not carry_on then
                _read_again()
                _reading = false
                return
              end

              sum = sum + osize

              if sum >= _max_size then
                // If we've read _max_size, yield and read again later.
                _read_again()
                _reading = false
                return
              end
            end
          end
        else
          let data = _read_buf = recover Array[U8] end
          data.truncate(_read_len)
          let dsize = _read_len
          _read_len = 0

          let carry_on = _notify.received(this, consume data)
          // We might have become muted while handling the
          // last batch of data
          if _muted then
            _reading = false
            return
          end
          ifdef osx then
            if not carry_on then
              _read_again()
              _reading = false
              return
            end

            sum = sum + dsize

            if sum >= _max_size then
              // If we've read _max_size, yield and read again later.
              _read_again()
              _reading = false
              return
            end
          end
        end
      end
    else
      // The socket has been closed from the other side.
      _shutdown_peer = true
      close()
    end

    _reading = false

  be _read_again() =>
    """
    Resume reading.
    """

    _pending_reads()

  fun ref _read_buf_size() =>
    """
    Resize the read buffer.
    """
    _read_buf.undefined(_next_size)

  fun ref _mute() =>
    ifdef "credit_trace" then
      @printf[I32]("MUTE\n".cstring())
    end
    _muted = true

  fun ref _unmute() =>
    ifdef "credit_trace" then
      @printf[I32]("UNMUTE\n".cstring())
    end
    _muted = false
    if not _reading then
      _pending_reads()
    end

  fun ref is_muted(): Bool =>
    _muted

  fun ref expect(qty: USize = 0) =>
    """
    A `received` call on the notifier must contain exactly `qty` bytes. If
    `qty` is zero, the call can contain any amount of data.
    """
    // TODO: verify that removal of "in_sent" check is harmless
    _expect = _notify.expect(this, qty)

  fun ref _resubscribe_event() =>
    ifdef linux then
      let flags = if not _readable then
        AsioEvent.read() or AsioEvent.oneshot()
      else
        return
      end

      @pony_asio_event_resubscribe(_event, flags)
    end

class TCPSourceRouteCallbackHandler is RouteCallbackHandler
  let _registered_routes: SetIs[Route tag] = _registered_routes.create()
  var _muted: ISize = 0

  fun ref register(producer: Producer ref, r: Route tag) =>
    ifdef debug then
      Invariant(not _registered_routes.contains(r))
    end

    match producer
    | let s: TCPSource ref =>
      _registered_routes.set(r)
      ifdef "backpressure" then
        _try_mute(s)
      end
    else
      Fail()
    end

  fun shutdown(producer: Producer ref) =>
    match producer
    | let p: TCPSource ref =>
      p._hard_close()
    else
      Fail()
    end

  fun ref credits_initialized(producer: Producer ref, r: Route tag) =>
    ifdef debug then
      Invariant(_registered_routes.contains(r))
    end

    match producer
    | let s: TCPSource ref =>
      _try_unmute(s)
    end

  fun ref credits_replenished(producer: Producer ref) =>
    ifdef debug then
      Invariant(_muted > 0)
    end

    match producer
    | let s: TCPSource ref =>
      _try_unmute(s)
      ifdef "credit_trace" then
        @printf[I32]("Credits_replenished. Now _muted=%llu\n".cstring(),
          _muted)
      end
    else
      Fail()
    end

  fun ref credits_exhausted(producer: Producer ref) =>
    match producer
    | let s: TCPSource ref =>
      _try_mute(s)
      ifdef "credit_trace" then
        @printf[I32]("Credits_exhausted. Now _muted=%llu\n".cstring(),
          _muted)
      end
    else
      Fail()
    end

  fun ref _try_mute(s: TCPSource ref) =>
    if _muted == 0 then
      s._mute()
    end
    _muted = _muted + 1

  fun ref _try_unmute(s: TCPSource ref) =>
    _muted = _muted - 1
    if _muted == 0 then
      s._unmute()
    end<|MERGE_RESOLUTION|>--- conflicted
+++ resolved
@@ -74,11 +74,7 @@
     """
     A new connection accepted on a server.
     """
-<<<<<<< HEAD
-=======
-    _max_route_credits = _max_route_credits.usize().next_pow2().isize()
     _metrics_reporter = consume metrics_reporter
->>>>>>> dd188c26
     _listen = listen
     _notify = consume notify
     _notify.set_origin(this)
@@ -109,34 +105,19 @@
 
     for consumer in routes.values() do
       _routes(consumer) =
-<<<<<<< HEAD
-        _route_builder(this, consumer, handler)
-=======
-        _route_builder(this, consumer, TCPSourceRouteCallbackHandler,
-          _metrics_reporter)
->>>>>>> dd188c26
+        _route_builder(this, consumer, handler, _metrics_reporter)
     end
 
     for (worker, boundary) in _outgoing_boundaries.pairs() do
       _routes(boundary) =
-<<<<<<< HEAD
-        _route_builder(this, boundary, handler)
-=======
-        _route_builder(this, boundary, TCPSourceRouteCallbackHandler,
-          _metrics_reporter)
->>>>>>> dd188c26
+        _route_builder(this, boundary, handler, _metrics_reporter)
     end
 
     match default_target
     | let r: CreditFlowConsumerStep =>
       match forward_route_builder
       | let frb: RouteBuilder val =>
-<<<<<<< HEAD
-        _routes(r) = frb(this, r, handler)
-=======
-        _routes(r) = frb(this, r, TCPSourceRouteCallbackHandler, 
-          _metrics_reporter)
->>>>>>> dd188c26
+        _routes(r) = frb(this, r, handler, _metrics_reporter)
       end
     end
 
