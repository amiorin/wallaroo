--- conflicted
+++ resolved
@@ -516,7 +516,6 @@
           _read_len = 0
 
           _expect_read_buf.append(consume data)
-<<<<<<< HEAD
 
           while (_expect_read_buf.size() > 0) and
             (_expect_read_buf.size() >= _expect)
@@ -538,31 +537,6 @@
               end
 
               sum = sum + osize
-
-=======
-
-          while (_expect_read_buf.size() > 0) and
-            (_expect_read_buf.size() >= _expect)
-          do
-            let block_size = if _expect != 0 then
-              _expect
-            else
-              _expect_read_buf.size()
-            end
-
-            let out = _expect_read_buf.block(block_size)
-            let osize = block_size
-
-            let carry_on = _notify.received(this, consume out)
-            ifdef osx then
-              if not carry_on then
-                _read_again()
-                return
-              end
-
-              sum = sum + osize
-
->>>>>>> be27bd75
               if sum >= _max_size then
                 // If we've read _max_size, yield and read again later.
                 _read_again()
