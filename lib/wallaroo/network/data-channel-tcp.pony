use "buffered"
use "collections"
<<<<<<< HEAD
use "net"
use "time"
=======
use "files"
>>>>>>> 95105501
use "sendence/bytes"
use "sendence/wall-clock"
use "wallaroo/boundary"
use "wallaroo/messages"
use "wallaroo/metrics"
use "wallaroo/topology"

class DataChannelListenNotifier is TCPListenNotify
  let _name: String
  let _env: Env
  let _auth: AmbientAuth
  let _is_initializer: Bool
  let _recovery_file: FilePath
  var _host: String = ""
  var _service: String = ""
  let _connections: Connections
  let _receivers: Map[String, DataReceiver] val
  let _metrics_reporter: MetricsReporter

  new iso create(name: String, env: Env, auth: AmbientAuth,
    connections: Connections, is_initializer: Bool,
<<<<<<< HEAD
    receivers: Map[String, DataReceiver] val,
    metrics_reporter: MetricsReporter iso)
=======
    receivers: Map[String, DataReceiver] val, recovery_file: FilePath)
>>>>>>> 95105501
  =>
    _name = name
    _env = env
    _auth = auth
    _is_initializer = is_initializer
    _connections = connections
    _receivers = receivers
<<<<<<< HEAD
    _metrics_reporter = consume metrics_reporter
=======
    _recovery_file = recovery_file
>>>>>>> 95105501

  fun ref listening(listen: TCPListener ref) =>
    try
      (_host, _service) = listen.local_address().name()
      let f = File(_recovery_file)
      f.print(_host)
      f.print(_service)
      f.sync()
      f.dispose()
      _env.out.print(_name + " data channel: listening on " + _host + ":" + _service)
      if not (_is_initializer and _recovery_file.exists()) then
        let message = ChannelMsgEncoder.identify_data_port(_name, _service,
          _auth)
        _connections.send_control("initializer", message)
      end
    else
      _env.out.print(_name + "control : couldn't get local address")
      listen.close()
    end

  fun ref connected(listen: TCPListener ref): TCPConnectionNotify iso^ =>
    DataChannelConnectNotifier(_receivers, _connections, _env, _auth,
    _metrics_reporter.clone())


class DataChannelConnectNotifier is TCPConnectionNotify
  let _receivers: Map[String, DataReceiver] val
  let _connections: Connections
  let _env: Env
  let _auth: AmbientAuth
  var _header: Bool = true
  let _timers: Timers = Timers
  let _metrics_reporter: MetricsReporter

  new iso create(receivers: Map[String, DataReceiver] val,
    connections: Connections, env: Env, auth: AmbientAuth,
    metrics_reporter: MetricsReporter iso)
  =>
    _receivers = receivers
    _connections = connections
    _env = env
    _auth = auth
    _metrics_reporter = consume metrics_reporter

  fun ref received(conn: TCPConnection ref, data: Array[U8] iso): Bool =>
    if _header then
      try
        let expect = Bytes.to_u32(data(0), data(1), data(2), data(3)).usize()

        conn.expect(expect)
        _header = false
      end
      true
    else
      let ingest_ts = WallClock.nanoseconds() // because we received this from another worker
      let my_latest_ts = Time.nanos()

      ifdef "trace" then
        @printf[I32]("Rcvd msg on data channel\n".cstring())
      end
      match ChannelMsgDecoder(consume data, _auth)
      | let data_msg: DataMsg val =>
        try
          _metrics_reporter.step_metric(data_msg.metric_name,
            "Before receive on data channel (network time)", data_msg.metrics_id,
            data_msg.latest_ts, ingest_ts)
          _receivers(data_msg.delivery_msg.sender_name()).received(
            data_msg.delivery_msg,
            data_msg.pipeline_time_spent + (ingest_ts - data_msg.latest_ts),
            data_msg.seq_id, my_latest_ts, data_msg.metrics_id + 1, my_latest_ts)
        else
          @printf[I32]("Missing DataReceiver!\n".cstring())
        end
      | let dc: DataConnectMsg val =>
        try
          _receivers(dc.sender_name).data_connect(dc.sender_step_id)
        else
          @printf[I32]("Missing DataReceiver!\n".cstring())
        end
      | let aw: AckWatermarkMsg val =>
        _connections.ack_watermark_to_boundary(aw.sender_name, aw.seq_id)
      | let r: ReplayMsg val =>
        try
          let data_msg = r.data_msg(_auth)
          _metrics_reporter.step_metric(data_msg.metric_name,
            "Before replay receive on data channel (network time)", data_msg.metrics_id,
            data_msg.latest_ts, ingest_ts)
          _receivers(data_msg.delivery_msg.sender_name())
            .replay_received(data_msg.delivery_msg,
            data_msg.pipeline_time_spent + (ingest_ts - data_msg.latest_ts),
            data_msg.seq_id, my_latest_ts, data_msg.metrics_id + 1, my_latest_ts)
        else
          @printf[I32]("Missing DataReceiver!\n".cstring())
        end
      | let c: ReplayCompleteMsg val =>
        try
          _receivers(c.sender_name()).upstream_replay_finished()
        else
          @printf[I32]("Missing DataReceiver!\n".cstring())
        end
      | let m: SpinUpLocalTopologyMsg val =>
        _env.out.print("Received spin up local topology message!")
      | let m: UnknownChannelMsg val =>
        _env.err.print("Unknown Wallaroo data message type.")
      else
        _env.err.print("Unknown Wallaroo data message type.")
      end

      conn.expect(4)
      _header = true

      ifdef linux then
        true
      else
        false
      end
    end

  fun ref accepted(conn: TCPConnection ref) =>
    _env.out.print("accepted data channel connection")
    conn.expect(4)

  fun ref connected(sock: TCPConnection ref) =>
    _env.out.print("incoming connected on data channel")

  fun ref closed(conn: TCPConnection ref) =>
    _env.out.print("DataChannelConnectNotifier : server closed")
    //TODO: Initiate reconnect to downstream node here. We need to
    //      create a new connection in OutgoingBoundary
    
    
// class DataSenderConnectNotifier is TCPConnectionNotify
//   let _env: Env

//   new iso create(env: Env)
//   =>
//     _env = env

//   fun ref received(conn: TCPConnection ref, data: Array[U8] iso): Bool =>
//     _env.out.print("Data sender channel received data.")
//     true

  // fun ref closed(conn: TCPConnection ref) =>
  //   _coordinator.reconnect_data(_target_name)<|MERGE_RESOLUTION|>--- conflicted
+++ resolved
@@ -1,11 +1,8 @@
 use "buffered"
 use "collections"
-<<<<<<< HEAD
 use "net"
 use "time"
-=======
 use "files"
->>>>>>> 95105501
 use "sendence/bytes"
 use "sendence/wall-clock"
 use "wallaroo/boundary"
@@ -27,12 +24,9 @@
 
   new iso create(name: String, env: Env, auth: AmbientAuth,
     connections: Connections, is_initializer: Bool,
-<<<<<<< HEAD
     receivers: Map[String, DataReceiver] val,
-    metrics_reporter: MetricsReporter iso)
-=======
-    receivers: Map[String, DataReceiver] val, recovery_file: FilePath)
->>>>>>> 95105501
+    metrics_reporter: MetricsReporter iso,
+    recovery_file: FilePath)
   =>
     _name = name
     _env = env
@@ -40,11 +34,8 @@
     _is_initializer = is_initializer
     _connections = connections
     _receivers = receivers
-<<<<<<< HEAD
     _metrics_reporter = consume metrics_reporter
-=======
     _recovery_file = recovery_file
->>>>>>> 95105501
 
   fun ref listening(listen: TCPListener ref) =>
     try
