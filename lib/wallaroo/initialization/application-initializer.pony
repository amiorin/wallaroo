--- conflicted
+++ resolved
@@ -696,41 +696,23 @@
                 default_pre_state_target_id, true)
               pre_state_data.push(psd)
 
-<<<<<<< HEAD
               let pre_state_builder = StepBuilder(application.name(),
+                pipeline_default_target_worker,
                 pipeline.name(),
                 pre_state_runner_builder, pre_state_id,
                 false,
                 default_pre_state_target_id,
                 pre_state_runner_builder.forward_route_builder())
-=======
-            let pre_state_builder = StepBuilder(application.name(),
-              pipeline_default_target_worker,
-              pipeline.name(),
-              pre_state_runner_builder, pre_state_id,
-              false,
-              default_pre_state_target_id,
-              pre_state_runner_builder.forward_route_builder())
->>>>>>> dd188c26
 
               @printf[I32](("Preparing to spin up default target state for " + state_runner_builder.name() + " on " + pipeline_default_target_worker + "\n").cstring())
 
-<<<<<<< HEAD
               let state_builder = StepBuilder(application.name(),
+                pipeline_default_target_worker,
                 pipeline.name(),
                 state_runner_builder, state_id,
                 true
                 where forward_route_builder' =
                   state_runner_builder.route_builder())
-=======
-            let state_builder = StepBuilder(application.name(),
-              pipeline_default_target_worker,
-              pipeline.name(),
-              state_runner_builder, state_id,
-              true
-              where forward_route_builder' =
-                state_runner_builder.route_builder())
->>>>>>> dd188c26
 
               steps(pre_state_id) = pipeline_default_target_worker
               steps(state_id) = pipeline_default_target_worker
