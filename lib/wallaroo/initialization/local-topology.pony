--- conflicted
+++ resolved
@@ -60,7 +60,7 @@
     default_target_id = default_target_id'
     //resilience
     worker_names = worker_names'
-    
+
   fun update_state_map(state_name: String,
     state_map: Map[String, Router val],
     metrics_conn: MetricsSink, alfred: Alfred,
@@ -134,18 +134,11 @@
   let tcpsl_builders: Array[TCPSourceListenerBuilder val] =
     recover iso Array[TCPSourceListenerBuilder val] end
 
-<<<<<<< HEAD
   new create(app: Application val, worker_name: String, worker_count: USize,
     env: Env, auth: AmbientAuth, connections: Connections,
     metrics_conn: MetricsSink, is_initializer: Bool, alfred: Alfred tag,
-    input_addrs: Array[Array[String]] val, local_topology_file: String)
-=======
-  new create(app: Application val, worker_name: String, worker_count: USize, 
-    env: Env, auth: AmbientAuth, connections: Connections, 
-    metrics_conn: MetricsSink, is_initializer: Bool, alfred: Alfred tag, 
     input_addrs: Array[Array[String]] val, local_topology_file: String,
     data_channel_file: String, worker_names_file: String)
->>>>>>> c07fdfea
   =>
     _application = app
     _worker_name = worker_name
@@ -205,7 +198,7 @@
     else
       @printf[I32]("FAIL: cannot create data channel\n".cstring())
     end
-      
+
   fun ref _save_worker_names(worker_names_filepath: FilePath,
     worker_names: Array[String] val)
   =>
@@ -220,7 +213,7 @@
     end
     file.sync()
     file.dispose()
-    
+
   be initialize(worker_initializer: (WorkerInitializer | None) = None) =>
     @printf[I32]("---------------------------------------------------------\n".cstring())
     @printf[I32]("|^|^|^Initializing Local Topology^|^|^|\n\n".cstring())
@@ -275,7 +268,7 @@
           let worker_names_filepath = FilePath(_auth, _worker_names_file)
           _save_worker_names(worker_names_filepath, t.worker_names)
 
-          
+
         end
 
         if t.is_empty() then
